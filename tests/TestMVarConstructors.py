--- conflicted
+++ resolved
@@ -22,15 +22,12 @@
         print(Y, type(Y))
         self.assertEqual(type(Y), StateVariableTuple)
 
-<<<<<<< HEAD
-=======
     def test_immutability(self):
         a, b, c = symbols('a b c')
-        T = StateVariableTuple((a,b,c))
+        T = StateVariableTuple((a, b, c))
         with self.assertRaises(TypeError):
             T[1] = 1
 
->>>>>>> be264427
 
 class TestVegetationCarbonInputScalar(unittest.TestCase):
     def test_creation(self):
@@ -69,12 +66,11 @@
         self.assertEqual(In[0, 0], 2)
         self.assertEqual(In[1, 0], 6)
 
-<<<<<<< HEAD
-=======
     def test_immutability(self):
         T = InputTuple([1, 0, 1, 0])
         with self.assertRaises(TypeError):
             T[1] = 1
+
 
 class TestVegetationCarbonInputTuple(unittest.TestCase):
     def test_creation(self):
@@ -104,7 +100,6 @@
         with self.assertRaises(TypeError):
             T[1] = 1
 
->>>>>>> be264427
 
 class TestVegetationCarbonInputPartitioningTuple(unittest.TestCase):
     def test_creation(self):
@@ -129,14 +124,11 @@
         self.assertEqual(In[0, 0], 2)
         self.assertEqual(In[1, 0], 6)
 
-<<<<<<< HEAD
-=======
     def test_immutability(self):
         T = VegetationCarbonInputPartitioningTuple([1, 0, 1, 0])
         with self.assertRaises(TypeError):
             T[1] = 1
 
->>>>>>> be264427
 
 class TestCompartmentalMatrix(unittest.TestCase):
     # fixme mm 2/11/2021:
@@ -175,5 +167,3 @@
         A = CompartmentalMatrix(2, 2, [1, 0, 1, 0])
         with self.assertRaises(TypeError):
             A[1, 1] = 1
-
-
