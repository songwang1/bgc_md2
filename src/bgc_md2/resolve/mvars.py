"""
Module for defining variable types for the description of compartmental models and model runs
"""
from typing import Tuple
from frozendict import frozendict
import numpy as np
from sympy import (
    Symbol,
    # symbols,
    Function,
    prod,
    sin,
    cos,
    pi,
    lambdify,
    simplify,
    factor,
    ImmutableMatrix,
    Expr,
)
from sympy.core import Basic, Dict, Integer, Tuple
from sympy.core.cache import cacheit
from sympy.core.sympify import converter as sympify_converter, _sympify
from sympy.matrices.dense import DenseMatrix
from sympy.matrices.expressions import MatrixExpr
from sympy.matrices.matrices import MatrixBase

from sympy.physics.units import Quantity
from sympy.physics.units.systems import SI
from sympy.physics.units import time
from CompartmentalSystems.smooth_reservoir_model import SmoothReservoirModel
from CompartmentalSystems.smooth_model_run import SmoothModelRun


from bgc_md2.described_quantities import to_number
 
from testinfrastructure.helpers import pp, pe

# fixme: mm 03-12-2020
# At the moment the classes are just defined to provide
# the vocabulary for the computer signatures and model
# descriptions.
# Ultimately the classes should have sensible constructors
# that check their arguments thoroughly to expose
# inadequate imput early in the process
# part of this should be a dimensional analysis
# which requires that the model authors provide dimensions
# for there variables


class InFluxesBySymbol(frozendict):
    pass


class OutFluxesBySymbol(frozendict):
    pass


class InternalFluxesBySymbol(frozendict):
    pass


class TimeSymbol(Symbol):
    # should become a quantity with dimension time
    pass

<<<<<<< HEAD

class StateVariableTuple(ImmutableMatrix):
    # fixme mm 02/14/2021
    # Check that we only allow column vectors
    """Defines the ordering of the state variables.
    This defines the coordinate system and thereby
    the interpretation of all tuple or matrix related variables.
    Although two models with identical fluxes between there pools are identical on a physical
    level the coordinate based variables like the InputTuple or the CompartmentalMatrix depend 
    on the ordering and have to be consistent."""

    @classmethod
    def _new(cls, *args, **kwargs):
        if len(args) == 1 and isinstance(args[0], cls):
            return args[0]
        if kwargs.get('copy', True) is False:
            if len(args) != 3:
                raise TypeError("'copy=False' requires a matrix be initialized as rows,cols,[list]")
            rows, cols, flat_list = args
        else:
            rows, cols, flat_list = cls._handle_creation_inputs(*args, **kwargs)
            flat_list = list(flat_list) # create a shallow copy

        obj = Basic.__new__(cls,
            Integer(rows),
            Integer(cols),
            Tuple(*flat_list))
        obj._rows = rows
        obj._cols = cols
        obj._mat = flat_list
        return obj

class VegetationCarbonStateVariableTuple(ImmutableMatrix):
    # fixme mm 02/14/2021
    # Check that we only allow column vectors
    """Defines the ordering of the vegetation carbon state variables.
    The order defines the order of the axes in a vegetation related coordinate system 
    and thereby the interpretation of all tuple or matrix related carbon vegetation variables.
    Although two models with identical vegetation carbon fluxes between their pools are identical on a physical
    level the coordinate based variables like the VegetationInputTuple or the VegetationInputTupleCompartmentalMatrix depend 
    on the ordering and have to be consistent."""

    @classmethod
    def _new(cls, *args, **kwargs):
        if len(args) == 1 and isinstance(args[0], cls):
            return args[0]
        if kwargs.get('copy', True) is False:
            if len(args) != 3:
                raise TypeError("'copy=False' requires a matrix be initialized as rows,cols,[list]")
            rows, cols, flat_list = args
        else:
            rows, cols, flat_list = cls._handle_creation_inputs(*args, **kwargs)
            flat_list = list(flat_list) # create a shallow copy

        obj = Basic.__new__(cls,
            Integer(rows),
            Integer(cols),
            Tuple(*flat_list))
        obj._rows = rows
        obj._cols = cols
        obj._mat = flat_list
        return obj

class InputTuple(ImmutableMatrix):
    # fixme mm 02/14/2021
    # Check that we only allow column vectors
    """The coordinates of the input flux vector
    The interpretation requires the statevector since the nth entry is interpreted as input to 
    the pool denoted by the nth state variable"""
    @classmethod
    def _new(cls, *args, **kwargs):
        if len(args) == 1 and isinstance(args[0], cls):
            return args[0]
        if kwargs.get('copy', True) is False:
            if len(args) != 3:
                raise TypeError("'copy=False' requires a matrix be initialized as rows,cols,[list]")
            rows, cols, flat_list = args
        else:
            rows, cols, flat_list = cls._handle_creation_inputs(*args, **kwargs)
            flat_list = list(flat_list) # create a shallow copy

        obj = Basic.__new__(cls,
            Integer(rows),
            Integer(cols),
            Tuple(*flat_list))
        obj._rows = rows
        obj._cols = cols
        obj._mat = flat_list
        return obj


# vegetation specific variables
class VegetationCarbonInputTuple(ImmutableMatrix):
    # fixme mm 02/14/2021
    # Check that we only allow column vectors
    """The coordinates of the vegetation part of the the Carbon input flux vector
    Note that this will affect 
    """
=======
class MatrixLike(ImmutableMatrix):
>>>>>>> be264427
    @classmethod
    def _new(cls, *args, **kwargs):
        if len(args) == 1 and isinstance(args[0], cls):
            return args[0]
        if kwargs.get('copy', True) is False:
            if len(args) != 3:
                raise TypeError("'copy=False' requires a matrix be initialized as rows,cols,[list]")
            rows, cols, flat_list = args
        else:
            rows, cols, flat_list = cls._handle_creation_inputs(*args, **kwargs)
            flat_list = list(flat_list) # create a shallow copy

        obj = Basic.__new__(cls,
            Integer(rows),
            Integer(cols),
            Tuple(*flat_list))
        obj._rows = rows
        obj._cols = cols
        obj._mat = flat_list
        return obj

<<<<<<< HEAD
=======
class ColumnVectorLike(MatrixLike):
    # fixme add some check that there is only one column...
    pass

class StateVariableTuple(ColumnVectorLike):
    # fixme mm 02/14/2021
    # Check that we only allow column vectors
    """Defines the ordering of the state variables.
    This defines the coordinate system and thereby
    the interpretation of all tuple or matrix related variables.
    Although two models with identical fluxes between there pools are identical on a physical
    level the coordinate based variables like the InputTuple or the CompartmentalMatrix depend 
    on the ordering and have to be consistent."""

    pass

class VegetationCarbonStateVariableTuple(ColumnVectorLike):
    # fixme mm 02/14/2021
    # Check that we only allow column vectors
    """Defines the ordering of the vegetation carbon state variables.
    The order defines the order of the axes in a vegetation related coordinate system 
    and thereby the interpretation of all tuple or matrix related carbon vegetation variables.
    Although two models with identical vegetation carbon fluxes between their pools are identical on a physical
    level the coordinate based variables like the VegetationInputTuple or the VegetationInputTupleCompartmentalMatrix depend 
    on the ordering and have to be consistent."""
    pass


class InputTuple(ColumnVectorLike):
    # fixme mm 02/14/2021
    # Check that we only allow column vectors
    """The coordinates of the input flux vector
    The interpretation requires the statevector since the nth entry is interpreted as input to 
    the pool denoted by the nth state variable"""
    pass

# vegetation specific variables
class VegetationCarbonInputTuple(ColumnVectorLike):
    # fixme mm 02/14/2021
    # Check that we only allow column vectors
    """The coordinates of the vegetation part of the the Carbon input flux vector
    Note that this will affect 
    """
    pass

>>>>>>> be264427

class VegetationCarbonInputScalar(Expr):
    pass


#class CompartmentalMatrix(ImmutableMatrix, MatrixExpr):
<<<<<<< HEAD
class CompartmentalMatrix(ImmutableMatrix):
=======
class CompartmentalMatrix(MatrixLike):
>>>>>>> be264427
    """Create a CompartmentalMatrix (which is immutable).

    Examples
    ========

    >>> from sympy import eye
    >>> from bgc_md2.resolve.mvars import CompartmentalMatrix
    >>> CompartmentalMatrix(eye(3))
    Matrix([
    [1, 0, 0],
    [0, 1, 0],
    [0, 0, 1]])
    >>> _[0, 0] = 42
    Traceback (most recent call last):
    ...
    TypeError: Cannot set values of CompartmentalMatrix
    """

<<<<<<< HEAD
#    # MatrixExpr is set as NotIterable, but we want explicit matrices to be
#    # iterable
#    _iterable = True
#    _class_priority = 8
#    _op_priority = 10.001
#
#    def __new__(cls, *args, **kwargs):
#        return cls._new(*args, **kwargs)
#
#    __hash__ = MatrixExpr.__hash__

    @classmethod
    def _new(cls, *args, **kwargs):
        if len(args) == 1 and isinstance(args[0], CompartmentalMatrix):
            return args[0]
        if kwargs.get('copy', True) is False:
            if len(args) != 3:
                raise TypeError("'copy=False' requires a matrix be initialized as rows,cols,[list]")
            rows, cols, flat_list = args
        else:
            rows, cols, flat_list = cls._handle_creation_inputs(*args, **kwargs)
            flat_list = list(flat_list) # create a shallow copy

        obj = Basic.__new__(cls,
            Integer(rows),
            Integer(cols),
            Tuple(*flat_list))
        obj._rows = rows
        obj._cols = cols
        obj._mat = flat_list
        return obj


class VegetationCarbonInputPartitioningTuple(ImmutableMatrix):
=======


#class VegetationCarbonInputPartitioningTuple(ImmutableMatrix):
class VegetationCarbonInputPartitioningTuple(ColumnVectorLike):
>>>>>>> be264427
    # fixme mm 02/14/2021
    # Check that we only allow column vectors
    """The partitioning components vector
    The order will affect the VegetationCarbonInput"""
<<<<<<< HEAD
    @classmethod
    def _new(cls, *args, **kwargs):
        if len(args) == 1 and isinstance(args[0], cls):
            return args[0]
        if kwargs.get('copy', True) is False:
            if len(args) != 3:
                raise TypeError("'copy=False' requires a matrix be initialized as rows,cols,[list]")
            rows, cols, flat_list = args
        else:
            rows, cols, flat_list = cls._handle_creation_inputs(*args, **kwargs)
            flat_list = list(flat_list) # create a shallow copy

        obj = Basic.__new__(cls,
            Integer(rows),
            Integer(cols),
            Tuple(*flat_list))
        obj._rows = rows
        obj._cols = cols
        obj._mat = flat_list
        return obj
    pass


class VegetationCarbonCompartmentalMatrix(ImmutableMatrix):  # cycling matrix
    """Create a CompartmentalMatrix (which is immutable) for the vegetation part only.
    Note that for the same physical model this matrix can take different shapes, depending
    on the order of the vegetation state variables (as defined via the VegetationStateVariableTuple)

    Examples
    ========

    >>> from sympy import eye
    >>> from bgc_md2.resolve.mvars import VegetationCarbonCompartmentalMatrix
    >>> VegetationCarbonCompartmentalMatrix(eye(3))
    Matrix([
    [1, 0, 0],
    [0, 1, 0],
    [0, 0, 1]])
    >>> _[0, 0] = 42
    Traceback (most recent call last):
    ...
    TypeError: Cannot set values of ImmutableDenseMatrix
    """

    # MatrixExpr is set as NotIterable, but we want explicit matrices to be
    # iterable
    _iterable = True
    _class_priority = 8
    _op_priority = 10.001

    def __new__(cls, *args, **kwargs):
        return cls._new(*args, **kwargs)

    __hash__ = MatrixExpr.__hash__

    @classmethod
    def _new(cls, *args, **kwargs):
        if len(args) == 1 and isinstance(args[0], cls):
            return args[0]
        if kwargs.get('copy', True) is False:
            if len(args) != 3:
                raise TypeError("'copy=False' requires a matrix be initialized as rows,cols,[list]")
            rows, cols, flat_list = args
        else:
            rows, cols, flat_list = cls._handle_creation_inputs(*args, **kwargs)
            flat_list = list(flat_list) # create a shallow copy

        obj = Basic.__new__(cls,
            Integer(rows),
            Integer(cols),
            Tuple(*flat_list))
        obj._rows = rows
        obj._cols = cols
        obj._mat = flat_list
        return obj
=======
    pass


#class VegetationCarbonCompartmentalMatrix(ImmutableMatrix):  # cycling matrix
class VegetationCarbonCompartmentalMatrix(MatrixLike):  # cycling matrix
    """Create a CompartmentalMatrix (which is immutable) for the vegetation part only.
    Note that for the same physical model this matrix can take different shapes, depending
    on the order of the vegetation state variables (as defined via the VegetationStateVariableTuple)
    
    It is more likely that you will not create this matrix itself since it can easily be computed
    from the VegetationCarbonStateVariables and the CompartmentalMatrix for the whole system. (or the carbon cycle)

    Examples
    ========

    >>> from sympy import eye
    >>> from bgc_md2.resolve.mvars import VegetationCarbonCompartmentalMatrix
    >>> VegetationCarbonCompartmentalMatrix(eye(3))
    Matrix([
    [1, 0, 0],
    [0, 1, 0],
    [0, 0, 1]])
    >>> _[0, 0] = 42
    Traceback (most recent call last):
    ...
    TypeError: Cannot set values of ImmutableDenseMatrix
    """
>>>>>>> be264427
    pass


class NumericStartValueDict(frozendict):
    pass


class StateVarUnitTuple(tuple):
    pass


# extending ndarray is special
# https://numpy.org/doc/stable/user/basics.subclassing.html
class NumericSimulationTimes(np.ndarray):
    def __new__(cls, input_array):
        # Input array is an already formed ndarray instance
        # We cast to be our class type
        obj = np.asarray(input_array).view(cls)
        obj.flags.writeable = False
        return obj

    def __hash__(self):
        return hash(tuple(self))


class NumericStartValueArray(np.ndarray):
    def __new__(cls, input_array):
        # Input array is an already formed ndarray instance
        # We cast to be our class type
        obj = np.asarray(input_array).view(cls)
        obj.flags.writeable = False
        return obj

    def __hash__(self):
        return hash(tuple(self))


class NumericParameterization:
    # Note:
    # A parameterization implicitly refers to a unique specific
    # symbolic model:
    #
    # 1.)   Obviously the keys of the par_dict and func_dict can
    #       only be substituted in a model with these symbols present
    # 2.)   Even if a symbolic model had the same free symbols
    #       these symbols aquire meaning from their use in the symbolic
    #       expressions.
    #
    #
    # An instance would naturally contain a referece to the model (self.model=).
    # This reference is omitted on purpose since the model might be given
    # only implicitly by variables defined in a model describing source.py
    def __init__(self, par_dict, func_dict):
        self.par_dict = frozendict(par_dict)
        self.func_dict = frozendict(func_dict)


class NumericParameterizedSmoothReservoirModel:
    def __init__(self, srm, parameterization):
        self.srm = srm
        self.parameterization = parameterization


class QuantityStartValueArray(np.ndarray):
    def __new__(cls, input_array):
        # Input array is an already formed ndarray instance
        # We cast to be our class type
        obj = np.asarray(input_array).view(cls)
        obj.flags.writeable = False
        return obj

    def __hash__(self):
        return hash(tuple(self))


class QuantityStartValueDict(frozendict):
    pass


class QuantitySimulationTimes(np.ndarray):
    def __new__(cls, input_array):
        # Input array is an already formed ndarray instance
        # We cast to be our class type
        obj = np.asarray(input_array).view(cls)
        obj.flags.writeable = False
        return obj

    def __hash__(self):
        return hash(tuple(self))


class NumericSolutionArray(np.ndarray):
    # just a wrapper class to distinguish the array as a solution
    def __new__(cls, input_array):
        # Input array is an already formed ndarray instance
        # We cast to be our class type
        obj = np.asarray(input_array).view(cls)
        obj.flags.writeable = False
        return obj

    def __hash__(self):
        return hash(tuple(self))

class QuantitySolutionArray(np.ndarray):
    # just a wrapper class to distinguish the array as a solution (with units) via the type
    def __new__(cls, input_array):
        # Input array is an already formed ndarray instance
        # We cast to be our class type
        obj = np.asarray(input_array).view(cls)
        obj.flags.writeable = False
        return obj

    def __hash__(self):
        return hash(tuple(self))



class QuantityParameterization(NumericParameterization):
    # If a numeric parameterization has some physical meanimg.
    # the purely numerical parameter values have implicit units.
    # Also purely numerical functions have to be interpreted in the
    # context of the units of their arguments and return value.
    #
    # Instead of seperately attaching units to
    # ALL parameters, function arguments and  return values and expressions
    # and letting sympy take care of the conversions,
    # we require the user to choose the units of
    # - start values and
    # - times
    # in a simulation using the paramterization.
    # Thus the user has to provide a numerical parameterization for the
    # WHOLE compartmental model to be consistent with these units.
    # Possibly parameters have to be converted manually by the user to work
    # for the units specified.
    # This  keeps the numerical computations several orders of magnitude faster
    # than fully automatic unit derivation in sympy and can be seen as a kind
    # of cached unit computation.

    def __init__(self, par_dict, func_dict, state_var_units, time_unit):
        super().__init__(par_dict, func_dict)
        self.state_var_units = state_var_units
        self.time_unit = time_unit


        

class QuantityParameterizedSmoothReservoirModel:
    def __init__(self, srm, parameterization):
        self.srm = srm
        self.parameterization = parameterization


class QuantityModelRun:
    def __init__(
        self, qpm, start_values_quant, times_quant,
    ):
        self.qpm = qpm
        p = qpm.parameterization
        if len(start_values_quant) != len(p.state_var_units):
            raise Exception('size inconsistency')
        times_num = np.array([to_number(tv, p.time_unit) for tv in times_quant])
        start_values_num = np.array(
            [to_number(sv, p.state_var_units[i]) for i, sv in enumerate(start_values_quant)]
        )
        self.smr = SmoothModelRun(
            qpm.srm, p.par_dict, start_values_num, times_num, p.func_dict
        )

    def solve(self):
        # compute the solution with respect to the state_var_units given in
        # the model parameterization
        sol_num = self.smr.solve()

        # the result is correct since it comes with unit
        # and can be converted in any other unit.
        sol_quant = sol_num * self.qpm.parameterization.state_var_units

        return sol_quant<|MERGE_RESOLUTION|>--- conflicted
+++ resolved
@@ -64,18 +64,7 @@
     # should become a quantity with dimension time
     pass
 
-<<<<<<< HEAD
-
-class StateVariableTuple(ImmutableMatrix):
-    # fixme mm 02/14/2021
-    # Check that we only allow column vectors
-    """Defines the ordering of the state variables.
-    This defines the coordinate system and thereby
-    the interpretation of all tuple or matrix related variables.
-    Although two models with identical fluxes between there pools are identical on a physical
-    level the coordinate based variables like the InputTuple or the CompartmentalMatrix depend 
-    on the ordering and have to be consistent."""
-
+class MatrixLike(ImmutableMatrix):
     @classmethod
     def _new(cls, *args, **kwargs):
         if len(args) == 1 and isinstance(args[0], cls):
@@ -97,7 +86,23 @@
         obj._mat = flat_list
         return obj
 
-class VegetationCarbonStateVariableTuple(ImmutableMatrix):
+class ColumnVectorLike(MatrixLike):
+    # fixme add some check that there is only one column...
+    pass
+
+class StateVariableTuple(ColumnVectorLike):
+    # fixme mm 02/14/2021
+    # Check that we only allow column vectors
+    """Defines the ordering of the state variables.
+    This defines the coordinate system and thereby
+    the interpretation of all tuple or matrix related variables.
+    Although two models with identical fluxes between there pools are identical on a physical
+    level the coordinate based variables like the InputTuple or the CompartmentalMatrix depend 
+    on the ordering and have to be consistent."""
+
+    pass
+
+class VegetationCarbonStateVariableTuple(ColumnVectorLike):
     # fixme mm 02/14/2021
     # Check that we only allow column vectors
     """Defines the ordering of the vegetation carbon state variables.
@@ -106,146 +111,33 @@
     Although two models with identical vegetation carbon fluxes between their pools are identical on a physical
     level the coordinate based variables like the VegetationInputTuple or the VegetationInputTupleCompartmentalMatrix depend 
     on the ordering and have to be consistent."""
-
-    @classmethod
-    def _new(cls, *args, **kwargs):
-        if len(args) == 1 and isinstance(args[0], cls):
-            return args[0]
-        if kwargs.get('copy', True) is False:
-            if len(args) != 3:
-                raise TypeError("'copy=False' requires a matrix be initialized as rows,cols,[list]")
-            rows, cols, flat_list = args
-        else:
-            rows, cols, flat_list = cls._handle_creation_inputs(*args, **kwargs)
-            flat_list = list(flat_list) # create a shallow copy
-
-        obj = Basic.__new__(cls,
-            Integer(rows),
-            Integer(cols),
-            Tuple(*flat_list))
-        obj._rows = rows
-        obj._cols = cols
-        obj._mat = flat_list
-        return obj
-
-class InputTuple(ImmutableMatrix):
+    pass
+
+
+class InputTuple(ColumnVectorLike):
     # fixme mm 02/14/2021
     # Check that we only allow column vectors
     """The coordinates of the input flux vector
     The interpretation requires the statevector since the nth entry is interpreted as input to 
     the pool denoted by the nth state variable"""
-    @classmethod
-    def _new(cls, *args, **kwargs):
-        if len(args) == 1 and isinstance(args[0], cls):
-            return args[0]
-        if kwargs.get('copy', True) is False:
-            if len(args) != 3:
-                raise TypeError("'copy=False' requires a matrix be initialized as rows,cols,[list]")
-            rows, cols, flat_list = args
-        else:
-            rows, cols, flat_list = cls._handle_creation_inputs(*args, **kwargs)
-            flat_list = list(flat_list) # create a shallow copy
-
-        obj = Basic.__new__(cls,
-            Integer(rows),
-            Integer(cols),
-            Tuple(*flat_list))
-        obj._rows = rows
-        obj._cols = cols
-        obj._mat = flat_list
-        return obj
-
+    pass
 
 # vegetation specific variables
-class VegetationCarbonInputTuple(ImmutableMatrix):
+class VegetationCarbonInputTuple(ColumnVectorLike):
     # fixme mm 02/14/2021
     # Check that we only allow column vectors
     """The coordinates of the vegetation part of the the Carbon input flux vector
     Note that this will affect 
     """
-=======
-class MatrixLike(ImmutableMatrix):
->>>>>>> be264427
-    @classmethod
-    def _new(cls, *args, **kwargs):
-        if len(args) == 1 and isinstance(args[0], cls):
-            return args[0]
-        if kwargs.get('copy', True) is False:
-            if len(args) != 3:
-                raise TypeError("'copy=False' requires a matrix be initialized as rows,cols,[list]")
-            rows, cols, flat_list = args
-        else:
-            rows, cols, flat_list = cls._handle_creation_inputs(*args, **kwargs)
-            flat_list = list(flat_list) # create a shallow copy
-
-        obj = Basic.__new__(cls,
-            Integer(rows),
-            Integer(cols),
-            Tuple(*flat_list))
-        obj._rows = rows
-        obj._cols = cols
-        obj._mat = flat_list
-        return obj
-
-<<<<<<< HEAD
-=======
-class ColumnVectorLike(MatrixLike):
-    # fixme add some check that there is only one column...
-    pass
-
-class StateVariableTuple(ColumnVectorLike):
-    # fixme mm 02/14/2021
-    # Check that we only allow column vectors
-    """Defines the ordering of the state variables.
-    This defines the coordinate system and thereby
-    the interpretation of all tuple or matrix related variables.
-    Although two models with identical fluxes between there pools are identical on a physical
-    level the coordinate based variables like the InputTuple or the CompartmentalMatrix depend 
-    on the ordering and have to be consistent."""
-
-    pass
-
-class VegetationCarbonStateVariableTuple(ColumnVectorLike):
-    # fixme mm 02/14/2021
-    # Check that we only allow column vectors
-    """Defines the ordering of the vegetation carbon state variables.
-    The order defines the order of the axes in a vegetation related coordinate system 
-    and thereby the interpretation of all tuple or matrix related carbon vegetation variables.
-    Although two models with identical vegetation carbon fluxes between their pools are identical on a physical
-    level the coordinate based variables like the VegetationInputTuple or the VegetationInputTupleCompartmentalMatrix depend 
-    on the ordering and have to be consistent."""
-    pass
-
-
-class InputTuple(ColumnVectorLike):
-    # fixme mm 02/14/2021
-    # Check that we only allow column vectors
-    """The coordinates of the input flux vector
-    The interpretation requires the statevector since the nth entry is interpreted as input to 
-    the pool denoted by the nth state variable"""
-    pass
-
-# vegetation specific variables
-class VegetationCarbonInputTuple(ColumnVectorLike):
-    # fixme mm 02/14/2021
-    # Check that we only allow column vectors
-    """The coordinates of the vegetation part of the the Carbon input flux vector
-    Note that this will affect 
-    """
-    pass
-
->>>>>>> be264427
+    pass
+
 
 class VegetationCarbonInputScalar(Expr):
     pass
 
 
 #class CompartmentalMatrix(ImmutableMatrix, MatrixExpr):
-<<<<<<< HEAD
-class CompartmentalMatrix(ImmutableMatrix):
-=======
 class CompartmentalMatrix(MatrixLike):
->>>>>>> be264427
     """Create a CompartmentalMatrix (which is immutable).
 
     Examples
@@ -264,72 +156,11 @@
     TypeError: Cannot set values of CompartmentalMatrix
     """
 
-<<<<<<< HEAD
-#    # MatrixExpr is set as NotIterable, but we want explicit matrices to be
-#    # iterable
-#    _iterable = True
-#    _class_priority = 8
-#    _op_priority = 10.001
-#
-#    def __new__(cls, *args, **kwargs):
-#        return cls._new(*args, **kwargs)
-#
-#    __hash__ = MatrixExpr.__hash__
-
-    @classmethod
-    def _new(cls, *args, **kwargs):
-        if len(args) == 1 and isinstance(args[0], CompartmentalMatrix):
-            return args[0]
-        if kwargs.get('copy', True) is False:
-            if len(args) != 3:
-                raise TypeError("'copy=False' requires a matrix be initialized as rows,cols,[list]")
-            rows, cols, flat_list = args
-        else:
-            rows, cols, flat_list = cls._handle_creation_inputs(*args, **kwargs)
-            flat_list = list(flat_list) # create a shallow copy
-
-        obj = Basic.__new__(cls,
-            Integer(rows),
-            Integer(cols),
-            Tuple(*flat_list))
-        obj._rows = rows
-        obj._cols = cols
-        obj._mat = flat_list
-        return obj
-
-
-class VegetationCarbonInputPartitioningTuple(ImmutableMatrix):
-=======
-
-
-#class VegetationCarbonInputPartitioningTuple(ImmutableMatrix):
 class VegetationCarbonInputPartitioningTuple(ColumnVectorLike):
->>>>>>> be264427
     # fixme mm 02/14/2021
     # Check that we only allow column vectors
     """The partitioning components vector
     The order will affect the VegetationCarbonInput"""
-<<<<<<< HEAD
-    @classmethod
-    def _new(cls, *args, **kwargs):
-        if len(args) == 1 and isinstance(args[0], cls):
-            return args[0]
-        if kwargs.get('copy', True) is False:
-            if len(args) != 3:
-                raise TypeError("'copy=False' requires a matrix be initialized as rows,cols,[list]")
-            rows, cols, flat_list = args
-        else:
-            rows, cols, flat_list = cls._handle_creation_inputs(*args, **kwargs)
-            flat_list = list(flat_list) # create a shallow copy
-
-        obj = Basic.__new__(cls,
-            Integer(rows),
-            Integer(cols),
-            Tuple(*flat_list))
-        obj._rows = rows
-        obj._cols = cols
-        obj._mat = flat_list
-        return obj
     pass
 
 
@@ -354,42 +185,9 @@
     TypeError: Cannot set values of ImmutableDenseMatrix
     """
 
-    # MatrixExpr is set as NotIterable, but we want explicit matrices to be
-    # iterable
-    _iterable = True
-    _class_priority = 8
-    _op_priority = 10.001
-
-    def __new__(cls, *args, **kwargs):
-        return cls._new(*args, **kwargs)
-
-    __hash__ = MatrixExpr.__hash__
-
-    @classmethod
-    def _new(cls, *args, **kwargs):
-        if len(args) == 1 and isinstance(args[0], cls):
-            return args[0]
-        if kwargs.get('copy', True) is False:
-            if len(args) != 3:
-                raise TypeError("'copy=False' requires a matrix be initialized as rows,cols,[list]")
-            rows, cols, flat_list = args
-        else:
-            rows, cols, flat_list = cls._handle_creation_inputs(*args, **kwargs)
-            flat_list = list(flat_list) # create a shallow copy
-
-        obj = Basic.__new__(cls,
-            Integer(rows),
-            Integer(cols),
-            Tuple(*flat_list))
-        obj._rows = rows
-        obj._cols = cols
-        obj._mat = flat_list
-        return obj
-=======
-    pass
-
-
-#class VegetationCarbonCompartmentalMatrix(ImmutableMatrix):  # cycling matrix
+    pass
+
+
 class VegetationCarbonCompartmentalMatrix(MatrixLike):  # cycling matrix
     """Create a CompartmentalMatrix (which is immutable) for the vegetation part only.
     Note that for the same physical model this matrix can take different shapes, depending
@@ -413,7 +211,6 @@
     ...
     TypeError: Cannot set values of ImmutableDenseMatrix
     """
->>>>>>> be264427
     pass
 
 
