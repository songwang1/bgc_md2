--- conflicted
+++ resolved
@@ -881,14 +881,14 @@
     return np.stack(list(map(lambda sa:sa.mean(axis=0), sub_arrays)), axis=0)
 
 
-<<<<<<< HEAD
+
 def pseudo_daily_to_yearly(daily):
     # compute a yearly average from pseudo daily data
     # for one data point
     pseudo_days_per_year = pseudo_days_per_month*12 
     sub_arrays=[daily[i*pseudo_days_per_year:(i+1)*pseudo_days_per_year,:] for i in range(int(daily.shape[0]/pseudo_days_per_year))]
     return np.stack(list(map(lambda sa:sa.mean(axis=0), sub_arrays)), axis=0)
-=======
+
 def make_param_filter_func(
         c_max: np.ndarray,
         c_min: np.ndarray
@@ -904,4 +904,3 @@
         
     
     return isQualified
->>>>>>> 4673854c
