# ---
# jupyter:
#   jupytext:
#     formats: ipynb,py:light
#     text_representation:
#       extension: .py
#       format_name: light
#       format_version: '1.5'
#       jupytext_version: 1.13.6
#   kernelspec:
#     display_name: Python 3 (ipykernel)
#     language: python
#     name: python3
# ---

# # Minimal Code Example: Symbolic YIBs Model
# ## Python/Jupyter Setup (No edits)
# Jupyter Settings:

# +
#load HTML to adjust jupyter settings
from IPython.display import HTML

#adjust jupyter display to full screen width
display(HTML("<style>.container { width:100% !important; }</style>"))

#set auto reload for notebook
# %load_ext autoreload
# %autoreload 2
# -

# Python Packages:

# +
# Packages for symbolic code: 
from sympy import Symbol, Function, diag, ImmutableMatrix 
from ComputabilityGraphs.CMTVS import CMTVS
from bgc_md2.helper import module_computers
from bgc_md2.resolve.mvars import (
    InFluxesBySymbol,
    OutFluxesBySymbol,
    InternalFluxesBySymbol,
    TimeSymbol,
    StateVariableTuple
)
from CompartmentalSystems.TimeStepIterator import TimeStepIterator2
import CompartmentalSystems.helpers_reservoir as hr
import bgc_md2.resolve.computers as bgc_c
import bgc_md2.display_helpers as dh
import bgc_md2.helper as h
from collections import namedtuple

# Other packages
import sys
sys.path.insert(0,'..') # necessary to import general_helpers
from general_helpers import (
    download_TRENDY_output,
    day_2_month_index,
    month_2_day_index,
    make_B_u_funcs_2,
    monthly_to_yearly,
    plot_solutions,
    autostep_mcmc,  
    make_jon_cost_func,
    make_param_filter_func
)
from pathlib import Path
from copy import copy, deepcopy
from functools import reduce
from typing import Callable
from pprint import pprint
import json 
import netCDF4 as nc
import numpy as np
import matplotlib.pyplot as plt
from source import mvs
import model_specific_helpers_2 as msh
# -

# ## Model Figure and Matrix Equations
# #### Model Figure:

# +

h.compartmental_graph(mvs)
# -

# #### Matrix equations:

dh.mass_balance_equation(mvs)

# + [markdown] codehighlighter=[[0, 0]]
# ## Download Data (Must Edit)
# #### TRENDY Data
# Make sure you have a config.json file in your model folder: <br>
# Config.jon file contents: `{"username": "trendy-v9", "password": "gcb-2020", "dataPath": "/path/to/data/folder"}`

# + codehighlighter=[[11, 12], [16, 17], [8, 28], [41, 43], [8, 24], [42, 44]]
with Path('config.json').open(mode='r') as f:
    conf_dict=json.load(f) 

#msh.download_my_TRENDY_output(conf_dict)
# -

# ## Connect Data and Symbols (Must Edit)
# Define function to subset netCDF files and link to data symbols:

# + codehighlighter=[[5, 6], [23, 33], [5, 6], [23, 33]]
svs,dvs=msh.get_example_site_vars(dataPath=Path(conf_dict["dataPath"]))

# + codehighlighter=[[5, 6], [23, 33], [5, 6], [23, 33]]
#look at data
dvs.npp
# -

<<<<<<< HEAD
# ## Create Symbols for $\xi$, $K$, and $A$ (No Edits)
# Setup Yiqi matrix format:

# +
sv=mvs.get_StateVariableTuple()                            # Get state variables from symbolic matrix code
n=len(sv)                                                  # Count number of pools
srm = mvs.get_SmoothReservoirModel()                       # Create smooth resevoir model
_,A,N,_,_=srm.xi_T_N_u_representation(factor_out_xi=False) # Create A and N symbols
BI=mvs.get_BibInfo()
for k in BI.sym_dict.keys():
    code=k+" = Symbol('{0}')".format(k)
    exec(code)

t=TimeSymbol("t")
beta_wood = 1.0-(beta_leaf+beta_root)
beta_wood = 1.0-(beta_leaf+beta_root)

#create symbols for scaler and input functions
func_dict={
    'xi': 'Environmental scaler as a function of time',
    'NPP': 'Inputs as a function of time',
}
for k in BI.func_dict.keys():
    code=k+" = Function('{0}')".format(k)
    exec(code)

# -

# $\xi$ Matrix:

# Create environmental scaler matrix
xi_d=diag([1,1,1]+[xi(t) for i in range(n-3)],unpack=True)
xi_d

# $K$ Matrix:

# +
# Create empty K matrix
K=xi_d.inv()*N
# Create new symbols for the k_{i}
for i in range(n):
    if K[i,i]!=0:
        name="k_{0}".format(sv[i])
        code="{0}=Symbol('{0}')".format(name)
        #print(code)
        exec(code)

# Create $K$ matrix      
K_sym=ImmutableMatrix(
    n,n,
    lambda i,j: Symbol("k_" + str(sv[i])) if i==j else 0
)
K_sym
# -

# $f$ symbols in $A$ Matrix:

# +
# Create new symbols for the f_{i,j}
for i in range(n):
    for j in range(n):
        if A[i,j]!=0 and i!=j:
            name="f_" + str(sv[j]) + "_2_" + str(sv[i])
            code="{0}=Symbol('{0}')".format(name)
            #print(code)
            exec(code)

# Place $f$ values in $A$ matrix            
A_sym=ImmutableMatrix(
    n,n,
    lambda i,j:  -1 if i==j else (
        0 if A[i,j]==0 else Symbol("f_" + str(sv[j]) + "_2_" + str(sv[i]))
    )
)
A_sym
# -

# $A$ matrix:

# Create A matrix
M_sym=A_sym*K_sym
M_sym

# ## Create Dictionary of All Fluxes (No Edits)

# +
# Create a dictionary for the external and internal fluxes (flux divided by dono pool content)
outflux_rates = {"r_"+str(key)+"_rh":value/key for key,value in hr.out_fluxes_by_symbol(sv,M_sym).items() }
internal_flux_rates = {"r_"+str(key[0])+"_2_"+str(key[1]):value/key[0] for key,value in hr.internal_fluxes_by_symbol(sv,M_sym).items()}

# Create dictionary of all flux rates
all_rates=deepcopy(outflux_rates)
all_rates.update(internal_flux_rates)
all_rates
# -

# ## Calculate Rates from $f$ and $k$ values (Must Edit)
# I have $k$ and $f$ values describing my model. we can define them here and use them to assign values to $r$s

# + codehighlighter=[[3, 22], [26, 45], [48, 79], [83, 85], [3, 22], [26, 45], [48, 79], [83, 85]]
# fixme mm
# The followiwng namedtuple is only used once.
# It would be much simpler to just add the values directly to old_par_dict
# Is this a reference to the old implementation?
ParameterValues = namedtuple(
    "ParameterValues",
    [
        "beta_leaf",
        "beta_root",
        "clay",
        "silt",
        "k_leaf",
        "k_root",
        "k_wood",
        "k_cwd",
        "k_samet",
        "k_sastr",
        "k_samic",
        "k_slmet",
        "k_slstr",
        "k_slmic",
        "k_slow",
        "k_arm",
        "f_samet_leaf",
        "f_slmet_root",
        "f_samic_cwd",
    ]
)

epa0 = ParameterValues(
    beta_leaf=0.3,
    beta_root=0.3,
    clay=0.2028,
    silt=0.2808,
    k_leaf=0.020,
    k_root=0.010,
    k_wood=0.007,
    k_cwd=0.01,
    k_samet=0.05,
    k_sastr=0.05,
    k_samic=0.05,
    k_slmet=0.040,
    k_slstr=0.039,
    k_slmic=0.05,
    k_slow=0.0001,
    k_arm=3.27E-04,
    f_samet_leaf=0.50,
    f_slmet_root=0.50,
    f_samic_cwd=0.50,
)

old_par_dict = {
    'k_c_leaf': epa0.k_leaf/1.2, # define all k values
    'k_c_root': epa0.k_root/1.2,
    'k_c_wood': epa0.k_wood/2,
    'k_c_lit_cwd': epa0.k_cwd*2,
    'k_c_lit_met': epa0.k_samet*2,
    'k_c_lit_str': epa0.k_sastr*2,
    'k_c_lit_mic': epa0.k_samic*2,
    'k_c_soil_met': epa0.k_slmet*2,
    'k_c_soil_str': epa0.k_slstr,
    'k_c_soil_mic': epa0.k_slmic*2,
    'k_c_soil_slow': epa0.k_slow*1.2,
    'k_c_soil_passive': epa0.k_arm/10,
    'f_c_leaf_2_c_lit_met': epa0.f_samet_leaf,    #define all f values
    'f_c_root_2_c_soil_met': epa0.f_slmet_root,
    'f_c_lit_cwd_2_c_lit_mic': epa0.f_samic_cwd*0.7,
    'f_c_leaf_2_c_lit_str': (1-epa0.f_samet_leaf),
    'f_c_root_2_c_soil_str': (1-epa0.f_slmet_root),
    'f_c_wood_2_c_lit_cwd': 1,
    'f_c_lit_cwd_2_c_soil_slow': (1-epa0.f_samic_cwd),
    'f_c_lit_met_2_c_lit_mic': 0.2,
    'f_c_lit_str_2_c_lit_mic': 0.2,
    'f_c_lit_str_2_c_soil_slow': 0.2,
    'f_c_lit_mic_2_c_soil_slow': 0.2,
    'f_c_soil_met_2_c_soil_mic': 0.2,
    'f_c_soil_str_2_c_soil_mic': 0.2,
    'f_c_soil_str_2_c_soil_slow': 0.2,
    'f_c_soil_mic_2_c_soil_slow': 0.2,
    'f_c_soil_mic_2_c_soil_passive': 0.2,
    'f_c_soil_slow_2_c_soil_mic': 0.4,
    'f_c_soil_slow_2_c_soil_passive': 0.4*(0.003+0.009*epa0.clay),
    'f_c_soil_passive_2_c_soil_mic': 0.2, 
}

# Define allocation parameters to be optimized
par_dict = {
    'beta_leaf': epa0.beta_leaf,
    'beta_root': epa0.beta_root,
}

# translate rates from previous parameters to create dictionary of rates to optimize
par_dict.update(
    {str(k):v.subs(old_par_dict) for k,v in all_rates.items()}
)

# Create namedtuple of parameters to optimize and their translated values
#makeTuple = namedtuple('makeTuple', par_dict)
#parameters = makeTuple(**par_dict)

#If symbols remain in output below then set them to numerical values in old_par_dict.
#parameters._asdict() # print - everything below should have a numeric value
par_dict
# -
=======
msh.EstimatedParameters._fields
>>>>>>> fbb8a0d4

svs_0=msh.Observables(*map(lambda v: v[0],svs))
dvs.npp

# ## Define Forward Model
# #### Create constants for forward sim:

# + codehighlighter=[[1, 9], [1, 8]]
cpa = msh.Constants(             #use Constants namedtuple to define constant values
    npp_0 = dvs.npp[0],
    rh_0 = svs.rh[0],   
    c_veg_0 = svs.cVeg[0],
    c_soil_0 = svs.cSoil[0],
    clay = 0.2028,
    silt = 0.2808,
    nyears = 320
)
cpa._asdict()    #print - everything should have a numeric value
# -

# #### Create start values for parameters to be optimized during data assimilation:

<<<<<<< HEAD
epa0 = msh.EstimatedParameters(
    **{
        "c_leaf_0": 0.05976344, #svs_0.cVeg/3,          #set inital pool values to svs values 
        "c_root_0": 0.12748267, #svs_0.cVeg/3,          #you can set numerical values here directly as well
        "c_lit_cwd_0": 0.17862565, #svs_0.cSoil/35,
        "c_lit_met_0": 0.01510779, #svs_0.cSoil/35,
        "c_lit_str_0": 0.01007186, #svs_0.cSoil/35,
        "c_lit_mic_0": 0.01776581, #svs_0.cSoil/35,
        "c_soil_met_0": 0.01990258, #svs_0.cSoil/20,
        "c_soil_str_0": 0.01361861, #svs_0.cSoil/15,
        "c_soil_mic_0": 0.01135312, #svs_0.cSoil/10,
        "c_soil_slow_0": 13.65076221 #svs_0.cSoil/3
    },
    **par_dict
=======
# how we transform given startvalues for the f and k to these is shown in createModel
# but once we have them, we can print them out and use them from now on directly
epa0 =msh.EstimatedParameters(
    c_leaf_0=svs_0.cVeg/3,          #set inital pool values to svs values 
    c_root_0=svs_0.cVeg/3,          #you can set numerical values here directly as well
    c_lit_cwd_0=svs_0.cSoil/35,
    c_lit_met_0=svs_0.cSoil/35,
    c_lit_str_0=svs_0.cSoil/35,
    c_lit_mic_0=svs_0.cSoil/35,
    c_soil_met_0=svs_0.cSoil/20,
    c_soil_str_0=svs_0.cSoil/15,
    c_soil_mic_0=svs_0.cSoil/10,
    c_soil_slow_0=svs_0.cSoil/3,
    beta_leaf=0.3,
    beta_root=0.3,
    r_c_leaf_rh=0,
    r_c_root_rh=0,
    r_c_wood_rh=0,
    r_c_lit_cwd_rh=0.00150000000000000,
    r_c_lit_met_rh=0.0400000000000000,
    r_c_lit_str_rh=0.0300000000000000,
    r_c_lit_mic_rh=0.0400000000000000,
    r_c_soil_met_rh=0.0320000000000000,
    r_c_soil_str_rh=0.0234000000000000,
    r_c_soil_mic_rh=0.0300000000000000,
    r_c_soil_slow_rh=7.99034960000000e-5,
    r_c_soil_passive_rh=0.000261600000000000,
    r_c_leaf_2_c_lit_met=0.0100000000000000,
    r_c_leaf_2_c_lit_str=0.0100000000000000,
    r_c_root_2_c_soil_met=0.00500000000000000,
    r_c_root_2_c_soil_str=0.00500000000000000,
    r_c_wood_2_c_lit_cwd=0.00700000000000000,
    r_c_lit_cwd_2_c_lit_mic=0.00350000000000000,
    r_c_lit_cwd_2_c_soil_slow=0.00500000000000000,
    r_c_lit_met_2_c_lit_mic=0.0100000000000000,
    r_c_lit_str_2_c_lit_mic=0.0100000000000000,
    r_c_lit_str_2_c_soil_slow=0.0100000000000000,
    r_c_lit_mic_2_c_soil_slow=0.0100000000000000,
    r_c_soil_met_2_c_soil_mic=0.00800000000000000,
    r_c_soil_str_2_c_soil_mic=0.00780000000000000,
    r_c_soil_str_2_c_soil_slow=0.00780000000000000,
    r_c_soil_mic_2_c_soil_slow=0.0100000000000000,
    r_c_soil_mic_2_c_soil_passive=0.0100000000000000,
    r_c_soil_slow_2_c_soil_mic=2.00000000000000e-5,
    r_c_soil_slow_2_c_soil_passive=9.65040000000000e-8,
    r_c_soil_passive_2_c_soil_mic=6.54000000000000e-5,
>>>>>>> fbb8a0d4
)    


# +
def npp_func(day):
        month=day_2_month_index(day)
        return dvs.npp[month]

n=cpa.nyears*12
npp_obs = np.array([npp_func(d) for d in range(n)])

# Plot simulation output for observables
fig = plt.figure()
plot_solutions(
        fig,
        times=range(n),
        var_names=msh.Observables._fields,
        tup=(npp_obs,)
)
fig.savefig('solutions.pdf')
# -

# #### Create forward model function:

# ## Forward Model Run
# #### Run model forward:

param2res_sym = msh.make_param2res_sym(mvs,cpa,dvs) # Define forward model
obs_simu = param2res_sym(epa0)                # Run forward model from initial conditions

# #### Plot data-model fit:

fig = plt.figure()
from general_helpers import plot_observations_vs_simulations
plot_observations_vs_simulations(fig,svs,obs_simu)


# ## Data Assimilation
# #### Define parameter min/max values:

# +
# set min/max parameters to +- 100 times initial values
epa_min=msh.EstimatedParameters._make(tuple(np.array(epa0)*0.01))
epa_max=msh.EstimatedParameters._make(tuple(np.array(epa0)*100))

# fix values that are problematic from calculation
epa_max = epa_max._replace(beta_leaf = 0.99)
epa_max = epa_max._replace(beta_root = 0.99)
epa_max = epa_max._replace(c_leaf_0 = svs_0.cVeg)
epa_max = epa_max._replace(c_root_0 = svs_0.cVeg)
epa_max = epa_max._replace(c_lit_cwd_0 = svs_0.cSoil)
epa_max = epa_max._replace(c_lit_met_0 = svs_0.cSoil)
epa_max = epa_max._replace(c_lit_str_0 = svs_0.cSoil)
epa_max = epa_max._replace(c_lit_mic_0 = svs_0.cSoil)
epa_max = epa_max._replace(c_soil_met_0 = svs_0.cSoil)
epa_max = epa_max._replace(c_soil_str_0 = svs_0.cSoil)
epa_max = epa_max._replace(c_soil_mic_0 = svs_0.cSoil)
epa_max = epa_max._replace(c_soil_slow_0 = svs_0.cSoil)

#print - all names should have numerical values
#epa_max._asdict()
# -

# #### Conduct data assimilation:

param2res=msh.make_param2res_sym(mvs,cpa,dvs)
print("Starting data assimilation...")
# Autostep MCMC: with uniform proposer modifying its step every 100 iterations depending on acceptance rate
C_autostep, J_autostep = autostep_mcmc(
    initial_parameters=epa0,
    filter_func=msh.make_param_filter_func(epa_max, epa_min),
    param2res=param2res,
    costfunction=msh.make_weighted_cost_func(svs),
    #nsimu=200, # for testing and tuning mcmc
    nsimu=200,
    c_max=np.array(epa_max),
    c_min=np.array(epa_min),
    acceptance_rate=15,   # default value | target acceptance rate in %
    chunk_size=100,  # default value | number of iterations to calculate current acceptance ratio and update step size
    D_init=1,   # default value | increase value to reduce initial step size
    K=2 # default value | increase value to reduce acceptance of higher cost functions
)
print("Data assimilation finished!")

# #### Graph data assimilation results:

# optimized parameter set (lowest cost function)
par_opt=np.min(C_autostep[:, np.where(J_autostep[1] == np.min(J_autostep[1]))].reshape(len(msh.EstimatedParameters._fields),1),axis=1)
epa_opt=msh.EstimatedParameters(*par_opt)
param2res = msh.make_param2res_sym(mvs,cpa,dvs)
mod_opt = param2res(epa_opt)  
#obs = msh.Observables(cVeg=svs.cVeg,cSoil=svs.cSoil,rh=svs.rh)
print("Forward run with optimized parameters (blue) vs TRENDY output (orange)")
fig = plt.figure(figsize=(12, 4), dpi=80)
<<<<<<< HEAD
plot_observations_vs_simulations(fig,svs,mod_opt)
=======
plot_observations_vs_simulations(
        fig,
        svs,
        mod_opt
    )
>>>>>>> fbb8a0d4
fig.savefig('solutions_opt.pdf')
# +
# save the parameters and cost function values for postprocessing
outputPath=Path(conf_dict["dataPath"]) # save output to data directory (or change it)

import pandas as pd
pd.DataFrame(C_autostep).to_csv(outputPath.joinpath('YIBs_da_pars.csv'), sep=',')
pd.DataFrame(J_autostep).to_csv(outputPath.joinpath('YIBS_da_cost.csv'), sep=',')
pd.DataFrame(epa_opt).to_csv(outputPath.joinpath('YIBs_optimized_pars.csv'), sep=',')
pd.DataFrame(mod_opt).to_csv(outputPath.joinpath('YIBs_optimized_solutions.csv'), sep=',')
# +
import model_specific_helpers_2 as msh
import general_helpers as gh
it_sym_trace = msh.make_traceability_iterator(mvs,dvs,cpa,epa_opt)
ns=1500
StartVectorTrace=gh.make_StartVectorTrace(mvs)
nv=len(StartVectorTrace._fields)
res_trace= np.zeros((ns,nv))
for i in range(ns):
    res_trace[i,:]=it_sym_trace.__next__().reshape(nv)
#res_trace

import matplotlib.pyplot as plt
n=len(mvs.get_StateVariableTuple())
fig=plt.figure(figsize=(20,(n+1)*10), dpi=80)
axs=fig.subplots(n+1,2)
days=list(range(ns))


for i in range(n):
    
    ax = axs[i,0]
    #  the solution
    pos=i
    ax.plot(
        days,
        res_trace[:,i],
        label=StartVectorTrace._fields[pos],
        color='blue'
    )
    # X_p
    pos=i+n
    ax.plot(
        days,
        res_trace[:,pos],
        label=StartVectorTrace._fields[pos],
        color='red'
    )
    # X_c
    pos=i+2*n
    ax.plot(
        days,
        res_trace[:,pos],
        label=StartVectorTrace._fields[pos],
        color='yellow'
    )
    ax.legend()
    
    ax = axs[i,1]
    # RT
    pos=i+3*n
    ax.plot(
        days,
        res_trace[:,pos],
        label=StartVectorTrace._fields[pos],
        color='black'
    )
    ax.legend()
    
axs[n,0].plot(
    days,
    [msh.make_npp_func(dvs)(d) for d in days],
    label='NPP',
    color='green'
)
axs[n,0].legend()
<|MERGE_RESOLUTION|>--- conflicted
+++ resolved
@@ -113,214 +113,7 @@
 dvs.npp
 # -
 
-<<<<<<< HEAD
-# ## Create Symbols for $\xi$, $K$, and $A$ (No Edits)
-# Setup Yiqi matrix format:
-
-# +
-sv=mvs.get_StateVariableTuple()                            # Get state variables from symbolic matrix code
-n=len(sv)                                                  # Count number of pools
-srm = mvs.get_SmoothReservoirModel()                       # Create smooth resevoir model
-_,A,N,_,_=srm.xi_T_N_u_representation(factor_out_xi=False) # Create A and N symbols
-BI=mvs.get_BibInfo()
-for k in BI.sym_dict.keys():
-    code=k+" = Symbol('{0}')".format(k)
-    exec(code)
-
-t=TimeSymbol("t")
-beta_wood = 1.0-(beta_leaf+beta_root)
-beta_wood = 1.0-(beta_leaf+beta_root)
-
-#create symbols for scaler and input functions
-func_dict={
-    'xi': 'Environmental scaler as a function of time',
-    'NPP': 'Inputs as a function of time',
-}
-for k in BI.func_dict.keys():
-    code=k+" = Function('{0}')".format(k)
-    exec(code)
-
-# -
-
-# $\xi$ Matrix:
-
-# Create environmental scaler matrix
-xi_d=diag([1,1,1]+[xi(t) for i in range(n-3)],unpack=True)
-xi_d
-
-# $K$ Matrix:
-
-# +
-# Create empty K matrix
-K=xi_d.inv()*N
-# Create new symbols for the k_{i}
-for i in range(n):
-    if K[i,i]!=0:
-        name="k_{0}".format(sv[i])
-        code="{0}=Symbol('{0}')".format(name)
-        #print(code)
-        exec(code)
-
-# Create $K$ matrix      
-K_sym=ImmutableMatrix(
-    n,n,
-    lambda i,j: Symbol("k_" + str(sv[i])) if i==j else 0
-)
-K_sym
-# -
-
-# $f$ symbols in $A$ Matrix:
-
-# +
-# Create new symbols for the f_{i,j}
-for i in range(n):
-    for j in range(n):
-        if A[i,j]!=0 and i!=j:
-            name="f_" + str(sv[j]) + "_2_" + str(sv[i])
-            code="{0}=Symbol('{0}')".format(name)
-            #print(code)
-            exec(code)
-
-# Place $f$ values in $A$ matrix            
-A_sym=ImmutableMatrix(
-    n,n,
-    lambda i,j:  -1 if i==j else (
-        0 if A[i,j]==0 else Symbol("f_" + str(sv[j]) + "_2_" + str(sv[i]))
-    )
-)
-A_sym
-# -
-
-# $A$ matrix:
-
-# Create A matrix
-M_sym=A_sym*K_sym
-M_sym
-
-# ## Create Dictionary of All Fluxes (No Edits)
-
-# +
-# Create a dictionary for the external and internal fluxes (flux divided by dono pool content)
-outflux_rates = {"r_"+str(key)+"_rh":value/key for key,value in hr.out_fluxes_by_symbol(sv,M_sym).items() }
-internal_flux_rates = {"r_"+str(key[0])+"_2_"+str(key[1]):value/key[0] for key,value in hr.internal_fluxes_by_symbol(sv,M_sym).items()}
-
-# Create dictionary of all flux rates
-all_rates=deepcopy(outflux_rates)
-all_rates.update(internal_flux_rates)
-all_rates
-# -
-
-# ## Calculate Rates from $f$ and $k$ values (Must Edit)
-# I have $k$ and $f$ values describing my model. we can define them here and use them to assign values to $r$s
-
-# + codehighlighter=[[3, 22], [26, 45], [48, 79], [83, 85], [3, 22], [26, 45], [48, 79], [83, 85]]
-# fixme mm
-# The followiwng namedtuple is only used once.
-# It would be much simpler to just add the values directly to old_par_dict
-# Is this a reference to the old implementation?
-ParameterValues = namedtuple(
-    "ParameterValues",
-    [
-        "beta_leaf",
-        "beta_root",
-        "clay",
-        "silt",
-        "k_leaf",
-        "k_root",
-        "k_wood",
-        "k_cwd",
-        "k_samet",
-        "k_sastr",
-        "k_samic",
-        "k_slmet",
-        "k_slstr",
-        "k_slmic",
-        "k_slow",
-        "k_arm",
-        "f_samet_leaf",
-        "f_slmet_root",
-        "f_samic_cwd",
-    ]
-)
-
-epa0 = ParameterValues(
-    beta_leaf=0.3,
-    beta_root=0.3,
-    clay=0.2028,
-    silt=0.2808,
-    k_leaf=0.020,
-    k_root=0.010,
-    k_wood=0.007,
-    k_cwd=0.01,
-    k_samet=0.05,
-    k_sastr=0.05,
-    k_samic=0.05,
-    k_slmet=0.040,
-    k_slstr=0.039,
-    k_slmic=0.05,
-    k_slow=0.0001,
-    k_arm=3.27E-04,
-    f_samet_leaf=0.50,
-    f_slmet_root=0.50,
-    f_samic_cwd=0.50,
-)
-
-old_par_dict = {
-    'k_c_leaf': epa0.k_leaf/1.2, # define all k values
-    'k_c_root': epa0.k_root/1.2,
-    'k_c_wood': epa0.k_wood/2,
-    'k_c_lit_cwd': epa0.k_cwd*2,
-    'k_c_lit_met': epa0.k_samet*2,
-    'k_c_lit_str': epa0.k_sastr*2,
-    'k_c_lit_mic': epa0.k_samic*2,
-    'k_c_soil_met': epa0.k_slmet*2,
-    'k_c_soil_str': epa0.k_slstr,
-    'k_c_soil_mic': epa0.k_slmic*2,
-    'k_c_soil_slow': epa0.k_slow*1.2,
-    'k_c_soil_passive': epa0.k_arm/10,
-    'f_c_leaf_2_c_lit_met': epa0.f_samet_leaf,    #define all f values
-    'f_c_root_2_c_soil_met': epa0.f_slmet_root,
-    'f_c_lit_cwd_2_c_lit_mic': epa0.f_samic_cwd*0.7,
-    'f_c_leaf_2_c_lit_str': (1-epa0.f_samet_leaf),
-    'f_c_root_2_c_soil_str': (1-epa0.f_slmet_root),
-    'f_c_wood_2_c_lit_cwd': 1,
-    'f_c_lit_cwd_2_c_soil_slow': (1-epa0.f_samic_cwd),
-    'f_c_lit_met_2_c_lit_mic': 0.2,
-    'f_c_lit_str_2_c_lit_mic': 0.2,
-    'f_c_lit_str_2_c_soil_slow': 0.2,
-    'f_c_lit_mic_2_c_soil_slow': 0.2,
-    'f_c_soil_met_2_c_soil_mic': 0.2,
-    'f_c_soil_str_2_c_soil_mic': 0.2,
-    'f_c_soil_str_2_c_soil_slow': 0.2,
-    'f_c_soil_mic_2_c_soil_slow': 0.2,
-    'f_c_soil_mic_2_c_soil_passive': 0.2,
-    'f_c_soil_slow_2_c_soil_mic': 0.4,
-    'f_c_soil_slow_2_c_soil_passive': 0.4*(0.003+0.009*epa0.clay),
-    'f_c_soil_passive_2_c_soil_mic': 0.2, 
-}
-
-# Define allocation parameters to be optimized
-par_dict = {
-    'beta_leaf': epa0.beta_leaf,
-    'beta_root': epa0.beta_root,
-}
-
-# translate rates from previous parameters to create dictionary of rates to optimize
-par_dict.update(
-    {str(k):v.subs(old_par_dict) for k,v in all_rates.items()}
-)
-
-# Create namedtuple of parameters to optimize and their translated values
-#makeTuple = namedtuple('makeTuple', par_dict)
-#parameters = makeTuple(**par_dict)
-
-#If symbols remain in output below then set them to numerical values in old_par_dict.
-#parameters._asdict() # print - everything below should have a numeric value
-par_dict
-# -
-=======
 msh.EstimatedParameters._fields
->>>>>>> fbb8a0d4
 
 svs_0=msh.Observables(*map(lambda v: v[0],svs))
 dvs.npp
@@ -343,22 +136,6 @@
 
 # #### Create start values for parameters to be optimized during data assimilation:
 
-<<<<<<< HEAD
-epa0 = msh.EstimatedParameters(
-    **{
-        "c_leaf_0": 0.05976344, #svs_0.cVeg/3,          #set inital pool values to svs values 
-        "c_root_0": 0.12748267, #svs_0.cVeg/3,          #you can set numerical values here directly as well
-        "c_lit_cwd_0": 0.17862565, #svs_0.cSoil/35,
-        "c_lit_met_0": 0.01510779, #svs_0.cSoil/35,
-        "c_lit_str_0": 0.01007186, #svs_0.cSoil/35,
-        "c_lit_mic_0": 0.01776581, #svs_0.cSoil/35,
-        "c_soil_met_0": 0.01990258, #svs_0.cSoil/20,
-        "c_soil_str_0": 0.01361861, #svs_0.cSoil/15,
-        "c_soil_mic_0": 0.01135312, #svs_0.cSoil/10,
-        "c_soil_slow_0": 13.65076221 #svs_0.cSoil/3
-    },
-    **par_dict
-=======
 # how we transform given startvalues for the f and k to these is shown in createModel
 # but once we have them, we can print them out and use them from now on directly
 epa0 =msh.EstimatedParameters(
@@ -405,7 +182,6 @@
     r_c_soil_slow_2_c_soil_mic=2.00000000000000e-5,
     r_c_soil_slow_2_c_soil_passive=9.65040000000000e-8,
     r_c_soil_passive_2_c_soil_mic=6.54000000000000e-5,
->>>>>>> fbb8a0d4
 )    
 
 
@@ -500,15 +276,11 @@
 #obs = msh.Observables(cVeg=svs.cVeg,cSoil=svs.cSoil,rh=svs.rh)
 print("Forward run with optimized parameters (blue) vs TRENDY output (orange)")
 fig = plt.figure(figsize=(12, 4), dpi=80)
-<<<<<<< HEAD
-plot_observations_vs_simulations(fig,svs,mod_opt)
-=======
 plot_observations_vs_simulations(
         fig,
         svs,
         mod_opt
     )
->>>>>>> fbb8a0d4
 fig.savefig('solutions_opt.pdf')
 # +
 # save the parameters and cost function values for postprocessing
