--- conflicted
+++ resolved
@@ -43,25 +43,14 @@
         'c_soil_0',
         'clay',        #Constants like clay
         'silt',
-<<<<<<< HEAD
         'nyears',       #Run time (years for my model)        
-=======
-        'nyears',       #Run time (years for my model)
-        #'beta_leaf',
-        #'beta_root'
-        
->>>>>>> dfe05391
     ]
 )
 EstimatedParameters = namedtuple(
     'EstimatedParameters', 
     [
         'beta_leaf',
-<<<<<<< HEAD
         'beta_root',
-=======
-        'beta_root',        
->>>>>>> dfe05391
         'r_c_leaf_rh',
         'r_c_root_rh',
         'r_c_wood_rh',
@@ -216,24 +205,12 @@
         ds = nc.Dataset(str(path))
         lats = ds.variables["latitude"].__array__()
         lons = ds.variables["longitude"].__array__()
-<<<<<<< HEAD
         
         #check for npp/gpp/rh/ra to convert from kg/m2/s to kg/m2/day
         if vn in ["npp","gpp","rh","ra"]:
             return (gh.global_mean(lats, lons, ds.variables[vn].__array__())*24*60*60)
         else:
             return (gh.global_mean(lats, lons, ds.variables[vn].__array__()))
-=======
-
-        if vn in ["npp", "gpp", "rh", "ra"]:  # (3840, 144, 192), kg m-2 s-1
-            # f_veg2soil: Total carbon mass from vegetation directly into the soil
-            print("reading ", vn, ", size is ", ds.variables[vn].shape)
-            return gh.global_mean(lats, lons, ds.variables[vn].__array__()) * 86400  # convert from kg/m2/s to kg/m2/day        
-        
-        else:
-            print("reading ", vn, ", size is ", ds.variables[vn].shape)
-            return gh.global_mean(lats, lons, ds.variables[vn].__array__())
->>>>>>> dfe05391
 
     # Link symbols and data:
     
@@ -323,27 +300,25 @@
         ["rh","ra"]
     ) 
 
-
-<<<<<<< HEAD
 def make_func_dict(mvs,dvs,cpa,epa):
     
     def make_temp_func(dvs):
         def temp_func(day):
-            month=gh.day_2_month_index(day)
+            month=gh.day_2_month_index_vm(day)
             # kg/m2/s kg/m2/day;
             return (dvs.tas[month])
         return temp_func
 
     def make_npp_func(dvs):
         def npp_func(day):
-            month=gh.day_2_month_index(day)
+            month=gh.day_2_month_index_vm(day)
             # kg/m2/s kg/m2/day;
             return (dvs.npp[month])
         return npp_func
 
     def make_gpp_func(dvs):
         def gpp_func(day):
-            month=gh.day_2_month_index(day)
+            month=gh.day_2_month_index_vm(day)
             # kg/m2/s kg/m2/day;
             return (dvs.gpp[month])
         return gpp_func
@@ -354,7 +329,7 @@
         t_exp = 1.8
         tf_frac = 0.2
         def xi_func_leaf(day):
-            month = gh.day_2_month_index(day)
+            month = gh.day_2_month_index_vm(day)
             s_t = t_exp ** ((dvs.tas[month] - t_ref)/10)
             s_f = (1 + np.exp(tf_frac * (dvs.tas[month]-t_half)))
             return s_t / s_f 
@@ -365,64 +340,12 @@
         t_half = 273.15 + 0
         t_exp = 1.9
         def xi_func_soil(day):
-            month = gh.day_2_month_index(day)
+            month = gh.day_2_month_index_vm(day)
             s_t = t_exp ** ((dvs.tas[month] - t_ref)/10)
             s_f = 1 / (1 + np.exp(t_half - dvs.tas[month]))
             return s_t * s_f 
         return xi_func_soil
     
-=======
-def make_npp_func(dvs):
-    def npp_func(day):
-        month=gh.day_2_month_index_vm(day)
-        # kg/m2/s kg/m2/day;
-        return (dvs.npp[month])
-    return npp_func
-
-
-def make_gpp_func(dvs):
-    def gpp_func(day):
-        month=gh.day_2_month_index_vm(day)
-        # kg/m2/s kg/m2/day;
-        return (dvs.gpp[month])
-    return gpp_func
-
-
-def make_temp_func(dvs):
-    def temp_func(day):
-        month=gh.day_2_month_index_vm(day)
-        # kg/m2/s kg/m2/day;
-        return (dvs.tas[month])
-    return temp_func
-
-
-def make_xi_func_soil(dvs):
-    t_ref = 273.15 + 28
-    t_half = 273.15 + 0
-    t_exp = 1.9
-    def xi_func_soil(day):
-        month = gh.day_2_month_index_vm(day)
-        s_t = t_exp ** ((dvs.tas[month] - t_ref)/10)
-        s_f = 1 / (1 + np.exp(t_half - dvs.tas[month]))
-        return s_t * s_f 
-    return xi_func_soil
-
-
-def make_xi_func_leaf(dvs):
-    t_ref = 273.15 + 24
-    t_half = 273.15 + 33
-    t_exp = 1.8
-    tf_frac = 0.2
-    def xi_func_leaf(day):
-        month = gh.day_2_month_index_vm(day)
-        s_t = t_exp ** ((dvs.tas[month] - t_ref)/10)
-        s_f = (1 + np.exp(tf_frac * (dvs.tas[month]-t_half)))
-        return s_t / s_f 
-    return xi_func_leaf
-
-
-def make_func_dict(mvs,dvs,cpa,epa):
->>>>>>> dfe05391
     return {
         "GPP": make_gpp_func(dvs),
         "NPP": make_npp_func(dvs),
@@ -642,14 +565,10 @@
     return it_sym_trace
 
 
-<<<<<<< HEAD
-def numeric_X_0(mvs,dvs,cpa,epa):
-=======
 # Define start and end dates of the simulation
 import datetime as dt
 start_date=dt.date(1700, 1, 1)
 end_date = dt.date(2019, 11, 30)
-
 
 def make_sim_day_2_day_since_a_D(conf_dict):
     # this function is extremely important to syncronise our results
@@ -661,7 +580,6 @@
     times = ds.variables["time"]
 
     # we have to check some assumptions on which this calculation is based
-
     tm = times[0] #time of first observation in Months_since_1860-01 # print(times.units)
     td = int(tm *31)  #in days since_1700-01-01 
     #NOT assuming a 30 day month...
@@ -670,7 +588,6 @@
     sd = dt.date(1700, 1, 1)
     td_aD = td+(sd - ad).days #first measurement in days_since_1_01_01_00_00_00
     
-
     def f(day_ind: int)->int:
         return day_ind+td_aD
 
@@ -681,7 +598,6 @@
     # This function creates the startvector for the pools
     # It can be used inside param_2_res and for other iterators that
     # track all carbon stocks
->>>>>>> dfe05391
     apa = {**cpa._asdict(), **epa._asdict()}
     par_dict=gh.make_param_dict(mvs,cpa,epa)
     X_0_dict={
@@ -693,7 +609,6 @@
         "c_lit_str": apa['c_lit_str_0'],
         "c_lit_mic": apa['c_lit_mic_0'],
         "c_soil_met": apa['c_soil_met_0'],
-<<<<<<< HEAD
         "c_soil_str": apa['c_soil_str_0'],
         "c_soil_mic": apa['c_soil_mic_0'],
         "c_soil_slow": apa['c_soil_slow_0'],
@@ -707,15 +622,6 @@
                             + apa['c_soil_mic_0'] 
                             + apa['c_soil_slow_0']
                         )
-=======
-        "c_soil_str": apa['c_soil_str_0'],        
-        "c_soil_mic": apa['c_soil_mic_0'],
-        "c_soil_slow": apa['c_soil_slow_0'],
-        "c_soil_passive": apa["c_soil_0"]-(apa["c_lit_cwd_0"] + apa["c_lit_met_0"] + apa["c_lit_str_0"] +
-                                          apa['c_lit_mic_0'] + apa['c_soil_met_0'] + apa['c_soil_str_0'] +
-                                          apa['c_soil_mic_0'] + apa['c_soil_slow_0']
-                                         ),        
->>>>>>> dfe05391
     }
     X_0= np.array(
         [
