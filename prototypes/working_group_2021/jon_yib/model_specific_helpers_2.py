--- conflicted
+++ resolved
@@ -232,13 +232,8 @@
     #seconds_per_day = 86400
     
     def npp_func(day):
-<<<<<<< HEAD
         month=day_2_month_index(day)
         return dvs.npp[month]
-=======
-        month=gh.day_2_month_index(day)
-        return dvs.npp[month]*86400
->>>>>>> fbb8a0d4
     
     # Build environmental scaler function
     def xi_func(day):
