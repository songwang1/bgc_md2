# this file provides some variables for testing.
from collections import namedtuple
from sympy import Symbol, Function
from pathlib import Path
import numpy as np
import json 
import numpy as np
from functools import lru_cache

@lru_cache
def make_test_args(conf_dict,msh,mvs):
    TestArgs=namedtuple(
        "TestArgs",
        [
            "V_init",
            "par_dict",
            "func_dict",
            "mvs",
            "dvs",
            "svs",
            "epa_0",
            "epa_min",
            "epa_max",
            "epa_opt",
            "cpa"
        ]
    )
    svs,dvs=msh.get_global_mean_vars(dataPath=Path(conf_dict["dataPath"]))
    
    svs_0=msh.Observables(*map(lambda v: v[0],svs))
    #Define the constant values of parameters 
    # that are NOT affected by data assimilation
    cpa = msh.Constants(             #use Constants namedtuple to define constant values
        npp_0 = dvs.npp[0],
        rh_0 = svs.rh[0],
        ra_0 = svs.ra[0],
<<<<<<< HEAD
        c_veg_0 = svs.cVeg[0],
        c_soil_0 = svs.cSoil[0],
=======
        c_veg_0 = svs_0.cVeg,
        c_soil_0 = svs_0.cSoil,
>>>>>>> dfe05391
        clay = 0.2028,
        silt = 0.2808,
        nyears = 320,
    )

    par_dict = {
        'beta_leaf': 0.37152535661667285,
        'beta_root': 0.2118738332472721,
        'r_c_leaf_rh': 0.0022972292016441116,
        'r_c_root_rh': 0.0015470633697005037,
        'r_c_wood_rh':0.0003981642399033648,
        'r_c_leaf_2_c_lit_met': 0.0008419144443122888, 
        'r_c_leaf_2_c_lit_str': 7.253712507163508e-05,
        'r_c_root_2_c_soil_met': 0.0007599224861792184,
        'r_c_root_2_c_soil_str': 0.0007161706404910827,
        'r_c_wood_2_c_lit_cwd': 0.0009217945194693122,
        'c_leaf_0': 0.11328379866881665,
        'c_root_0': 0.14464613373390392,
        'r_c_lit_cwd_rh': 0.02026318476587012, 
        'r_c_lit_met_rh': 0.00340079410753037, 
        'r_c_lit_str_rh': 0.008989119944533677,
        'r_c_lit_mic_rh': 0.011276949417831122,
        'r_c_soil_met_rh': 0.0006741622348146495,
        'r_c_soil_str_rh': 0.00017592886085999286,
        'r_c_soil_mic_rh': 0.000519741477608671,
        'r_c_soil_slow_rh': 1.0255263440555624e-06,
        'r_c_soil_passive_rh': 3.881935738016802e-07,
        'r_c_lit_cwd_2_c_lit_mic': 1.3188464625334016e-05,
        'r_c_lit_cwd_2_c_soil_slow': 1.6316549662914743e-05,
        'r_c_lit_met_2_c_lit_mic': 2.9433144645429653e-06,
        'r_c_lit_str_2_c_lit_mic': 0.00010298015064924245,
        'r_c_lit_str_2_c_soil_slow': 0.0016579805745133146,
        'r_c_lit_mic_2_c_soil_slow': 0.0011840494205249575,
        'r_c_soil_met_2_c_soil_mic': 7.861811338124696e-05,
        'r_c_soil_str_2_c_soil_mic': 2.578967926776423e-05,
        'r_c_soil_str_2_c_soil_slow': 1.7394627034766953e-06,
        'r_c_soil_mic_2_c_soil_slow': 0.00021605360652605818,
        'r_c_soil_mic_2_c_soil_passive': 4.569266267503945e-05,
        'r_c_soil_slow_2_c_soil_mic': 4.1146075824754925e-07,
        'r_c_soil_slow_2_c_soil_passive': 2.9993396188473066e-08,
        'r_c_soil_passive_2_c_soil_mic': 2.751360714464457e-06,
        'c_lit_cwd_0': 0.011122590276073926, 
        'c_lit_met_0': 0.04563448012195457,
        'c_lit_str_0': 0.022083588329899793,
        'c_lit_mic_0': 0.011910319433275054,
        'c_soil_met_0': .048208986458370635,
        'c_soil_str_0': 0.6643525311241724,
        'c_soil_mic_0': 0.05837121211447685,
        'c_soil_slow_0': 0.3228602860446373
    }
<<<<<<< HEAD
    
    epa_0 = msh.EstimatedParameters(**par_dict)
    epa_opt = epa_0
    
=======
    epa_0 = msh.EstimatedParameters(
    **{
        "c_leaf_0": svs_0.cVeg/3,          #set inital pool values to svs values
        "c_root_0": svs_0.cVeg/3,          #you can set numerical values here directly as well
        "c_lit_cwd_0": svs_0.cSoil/35,
        "c_lit_met_0": svs_0.cSoil/35,
        "c_lit_str_0": svs_0.cSoil/35,
        "c_lit_mic_0": svs_0.cSoil/35,
        "c_soil_met_0": svs_0.cSoil/20,
        "c_soil_str_0": svs_0.cSoil/15,
        "c_soil_mic_0": svs_0.cSoil/10,
        "c_soil_slow_0": svs_0.cSoil/3
        
    },
    **par_dict
    )

    # Jon please change this to the optimized parameters if you changed them  
    epa_opt=epa_0
    
    apa = {**cpa._asdict(),**epa_0._asdict()}
    StartVector = msh.make_StartVector(mvs)
    V_init = StartVector(
            c_leaf = apa['c_leaf_0'],
            c_root = apa['c_root_0'],
            c_wood = apa['c_veg_0'] - (
                apa['c_leaf_0'] + 
                apa['c_root_0']
            ),
            c_lit_cwd = apa['c_lit_cwd_0'],
            c_lit_met = apa['c_lit_met_0'],
            c_lit_str = apa['c_lit_str_0'],
            c_lit_mic = apa['c_lit_mic_0'],
            c_soil_met = apa['c_soil_met_0'],
            c_soil_str = apa['c_soil_str_0'],
            c_soil_mic = apa['c_soil_mic_0'],
            c_soil_slow = apa['c_soil_slow_0'],
            c_soil_passive = apa['c_soil_0'] - (
                apa['c_lit_cwd_0'] +
                apa['c_lit_met_0'] +
                apa['c_lit_str_0'] +
                apa['c_lit_mic_0'] +
                apa['c_soil_met_0'] +
                apa['c_soil_str_0'] +
                apa['c_soil_mic_0'] +
                apa['c_soil_slow_0']
            ),
            rh = apa['rh_0'],
            ra = apa['ra_0']
    )

>>>>>>> dfe05391
    # set min/max parameters to +- 100 times initial values
    epa_min=msh.EstimatedParameters._make(tuple(np.array(epa_0)*0.01))
    epa_max=msh.EstimatedParameters._make(tuple(np.array(epa_0)*100))

    # fix values that are problematic from calculation
<<<<<<< HEAD
    epa_max = epa_max._replace(beta_leaf = 0.9)
    epa_max = epa_max._replace(beta_root = 0.9)
    epa_max = epa_max._replace(c_leaf_0 = svs_0.cVeg)
    epa_max = epa_max._replace(c_root_0 = svs_0.cVeg)
=======
    #epa_max = epa_max._replace(beta_leaf = 0.9)
    #epa_max = epa_max._replace(beta_root = 0.9)
    #epa_max = epa_max._replace(c_leaf_0 = svs_0.cVeg)
    #epa_max = epa_max._replace(c_root_0 = svs_0.cVeg)
>>>>>>> dfe05391
    epa_max = epa_max._replace(c_lit_cwd_0 = svs_0.cSoil)
    epa_max = epa_max._replace(c_lit_met_0 = svs_0.cSoil)
    epa_max = epa_max._replace(c_lit_str_0 = svs_0.cSoil)
    epa_max = epa_max._replace(c_lit_mic_0 = svs_0.cSoil)
    epa_max = epa_max._replace(c_soil_met_0 = svs_0.cSoil)
    epa_max = epa_max._replace(c_soil_str_0 = svs_0.cSoil)
    epa_max = epa_max._replace(c_soil_mic_0 = svs_0.cSoil)
    epa_max = epa_max._replace(c_soil_slow_0 = svs_0.cSoil)
    
<<<<<<< HEAD
    # Create namedtuple for initial values
    StartVector = msh.make_StartVector(mvs)
    
    # Parameter dictionary for the iterator
    apa = {**cpa._asdict(),**epa_0._asdict()}
    
    # Build dictionary of model parameters
    srm=mvs.get_SmoothReservoirModel()
    model_par_dict_keys=srm.free_symbols.difference(
        [Symbol(str(mvs.get_TimeSymbol()))]+
        list(mvs.get_StateVariableTuple())
    )
    
    model_par_dict = {
        Symbol(k):v for k,v in apa.items()
        if Symbol(k) in model_par_dict_keys
    }

    # Create a startvector for the iterator 
    V_init = StartVector(
        c_leaf = apa['c_leaf_0'],
        c_root = apa['c_root_0'],
        c_wood = apa['c_veg_0'] - (
            apa['c_leaf_0'] + 
            apa['c_root_0']
        ),
        c_lit_cwd = apa['c_lit_cwd_0'],
        c_lit_met = apa['c_lit_met_0'],
        c_lit_str = apa['c_lit_str_0'],
        c_lit_mic = apa['c_lit_mic_0'],
        c_soil_met = apa['c_soil_met_0'],
        c_soil_str = apa['c_soil_str_0'],
        c_soil_mic = apa['c_soil_mic_0'],
        c_soil_slow = apa['c_soil_slow_0'],
        c_soil_passive = apa['c_soil_0'] - (
            apa['c_lit_cwd_0'] +
            apa['c_lit_met_0'] +
            apa['c_lit_str_0'] +
            apa['c_lit_mic_0'] +
            apa['c_soil_met_0'] +
            apa['c_soil_str_0'] +
            apa['c_soil_mic_0'] +
            apa['c_soil_slow_0']
        ),
        rh = apa['rh_0'],
        ra = apa['ra_0']
    )
        
    return TestArgs(
        V_init=V_init,
        par_dict=model_par_dict,
        func_dict=msh.make_func_dict(mvs,dvs,cpa,epa_opt),
=======
    return TestArgs(
        V_init=V_init,
        par_dict=par_dict,
        func_dict=msh.make_func_dict(mvs,dvs,cpa,epa_0),
>>>>>>> dfe05391
        dvs=dvs,
        svs=svs,
        mvs=mvs,
        epa_0=epa_0,
        epa_min=epa_min,
        epa_max=epa_max,
        epa_opt=epa_opt,
        cpa=cpa
    )<|MERGE_RESOLUTION|>--- conflicted
+++ resolved
@@ -34,13 +34,8 @@
         npp_0 = dvs.npp[0],
         rh_0 = svs.rh[0],
         ra_0 = svs.ra[0],
-<<<<<<< HEAD
         c_veg_0 = svs.cVeg[0],
         c_soil_0 = svs.cSoil[0],
-=======
-        c_veg_0 = svs_0.cVeg,
-        c_soil_0 = svs_0.cSoil,
->>>>>>> dfe05391
         clay = 0.2028,
         silt = 0.2808,
         nyears = 320,
@@ -91,80 +86,20 @@
         'c_soil_mic_0': 0.05837121211447685,
         'c_soil_slow_0': 0.3228602860446373
     }
-<<<<<<< HEAD
+
     
     epa_0 = msh.EstimatedParameters(**par_dict)
     epa_opt = epa_0
     
-=======
-    epa_0 = msh.EstimatedParameters(
-    **{
-        "c_leaf_0": svs_0.cVeg/3,          #set inital pool values to svs values
-        "c_root_0": svs_0.cVeg/3,          #you can set numerical values here directly as well
-        "c_lit_cwd_0": svs_0.cSoil/35,
-        "c_lit_met_0": svs_0.cSoil/35,
-        "c_lit_str_0": svs_0.cSoil/35,
-        "c_lit_mic_0": svs_0.cSoil/35,
-        "c_soil_met_0": svs_0.cSoil/20,
-        "c_soil_str_0": svs_0.cSoil/15,
-        "c_soil_mic_0": svs_0.cSoil/10,
-        "c_soil_slow_0": svs_0.cSoil/3
-        
-    },
-    **par_dict
-    )
-
-    # Jon please change this to the optimized parameters if you changed them  
-    epa_opt=epa_0
-    
-    apa = {**cpa._asdict(),**epa_0._asdict()}
-    StartVector = msh.make_StartVector(mvs)
-    V_init = StartVector(
-            c_leaf = apa['c_leaf_0'],
-            c_root = apa['c_root_0'],
-            c_wood = apa['c_veg_0'] - (
-                apa['c_leaf_0'] + 
-                apa['c_root_0']
-            ),
-            c_lit_cwd = apa['c_lit_cwd_0'],
-            c_lit_met = apa['c_lit_met_0'],
-            c_lit_str = apa['c_lit_str_0'],
-            c_lit_mic = apa['c_lit_mic_0'],
-            c_soil_met = apa['c_soil_met_0'],
-            c_soil_str = apa['c_soil_str_0'],
-            c_soil_mic = apa['c_soil_mic_0'],
-            c_soil_slow = apa['c_soil_slow_0'],
-            c_soil_passive = apa['c_soil_0'] - (
-                apa['c_lit_cwd_0'] +
-                apa['c_lit_met_0'] +
-                apa['c_lit_str_0'] +
-                apa['c_lit_mic_0'] +
-                apa['c_soil_met_0'] +
-                apa['c_soil_str_0'] +
-                apa['c_soil_mic_0'] +
-                apa['c_soil_slow_0']
-            ),
-            rh = apa['rh_0'],
-            ra = apa['ra_0']
-    )
-
->>>>>>> dfe05391
     # set min/max parameters to +- 100 times initial values
     epa_min=msh.EstimatedParameters._make(tuple(np.array(epa_0)*0.01))
     epa_max=msh.EstimatedParameters._make(tuple(np.array(epa_0)*100))
 
     # fix values that are problematic from calculation
-<<<<<<< HEAD
     epa_max = epa_max._replace(beta_leaf = 0.9)
     epa_max = epa_max._replace(beta_root = 0.9)
     epa_max = epa_max._replace(c_leaf_0 = svs_0.cVeg)
     epa_max = epa_max._replace(c_root_0 = svs_0.cVeg)
-=======
-    #epa_max = epa_max._replace(beta_leaf = 0.9)
-    #epa_max = epa_max._replace(beta_root = 0.9)
-    #epa_max = epa_max._replace(c_leaf_0 = svs_0.cVeg)
-    #epa_max = epa_max._replace(c_root_0 = svs_0.cVeg)
->>>>>>> dfe05391
     epa_max = epa_max._replace(c_lit_cwd_0 = svs_0.cSoil)
     epa_max = epa_max._replace(c_lit_met_0 = svs_0.cSoil)
     epa_max = epa_max._replace(c_lit_str_0 = svs_0.cSoil)
@@ -174,7 +109,6 @@
     epa_max = epa_max._replace(c_soil_mic_0 = svs_0.cSoil)
     epa_max = epa_max._replace(c_soil_slow_0 = svs_0.cSoil)
     
-<<<<<<< HEAD
     # Create namedtuple for initial values
     StartVector = msh.make_StartVector(mvs)
     
@@ -227,12 +161,6 @@
         V_init=V_init,
         par_dict=model_par_dict,
         func_dict=msh.make_func_dict(mvs,dvs,cpa,epa_opt),
-=======
-    return TestArgs(
-        V_init=V_init,
-        par_dict=par_dict,
-        func_dict=msh.make_func_dict(mvs,dvs,cpa,epa_0),
->>>>>>> dfe05391
         dvs=dvs,
         svs=svs,
         mvs=mvs,
