# +
import sys
import json 
from pathlib import Path
from collections import namedtuple 
import netCDF4 as nc
import numpy as np
from sympy import Symbol
from CompartmentalSystems import helpers_reservoir as hr
from CompartmentalSystems.TimeStepIterator import (
        TimeStepIterator2,
)
from copy import copy
from typing import Callable
from functools import reduce

sys.path.insert(0,'..') # necessary to import general_helpers
import general_helpers as gh
# -

# we will use the trendy output names directly in other parts of the output
Observables = namedtuple(
    'Observables',
    ["cVeg", "cLitter", "cSoil", "rh" ]
)
Drivers=namedtuple(
    "Drivers",
    ["npp","mrso"]
)    


Constants = namedtuple(
    "Constants",
    [
        "cVeg_0",
        "cLitter_0",
        "cSoil_0",
        "npp_0",
        "rh_0",
       # "mrso",
       # "tsl",
        "number_of_years" # necessary to prepare the output in the correct length 
    ]
)

EstimatedParameters = namedtuple(
    "EstimatedParameters",
    [
        "beta_leaf",
        "beta_wood",
        "Theta_sat",
        "Theta_fc",
        "r_C_leaf_rh",
        "r_C_wood_rh",
        "r_C_root_rh",
        "r_C_aom1_rh",
        "r_C_aom2_rh",
        "r_C_smb1_rh",
        "r_C_smb2_rh",
        "r_C_smr_rh",
        "r_C_nom_rh",
        "r_C_dom_rh",
        "r_C_psom_rh",
        "r_C_leaf_2_C_aom1",
        "r_C_leaf_2_C_aom2",
        "r_C_wood_2_C_aom1",
        "r_C_wood_2_C_aom2",
        "r_C_root_2_C_aom1",
        "r_C_root_2_C_aom2",
        "r_C_aom1_2_C_smb1",
        "r_C_aom1_2_C_smb2",
        "r_C_aom1_2_C_nom",
        "r_C_aom1_2_C_dom",
        "r_C_aom2_2_C_smb1",
        "r_C_aom2_2_C_smb2",
        "r_C_aom2_2_C_dom",
        "r_C_smb1_2_C_nom",
        "r_C_smb1_2_C_psom",
        "r_C_smb2_2_C_smr",
        "r_C_smr_2_C_smb1",
        "r_C_nom_2_C_smb1",
        "r_C_nom_2_C_dom",
        "r_C_nom_2_C_psom",
        "r_C_dom_2_C_smb1",
        "r_C_dom_2_C_nom",
        "r_C_psom_2_C_smb1",
        "C_leaf_0",
        "C_wood_0",
        "C_aom1_0",
        "C_smb1_0",
        "C_smb2_0",
        "C_smr_0",
        "C_nom_0",
        "C_dom_0"
    ]
)

#def download_my_TRENDY_output():
#    download_TRENDY_output(
#        username=conf_dict["username"],
#        password=conf_dict["password"],
#        dataPath=Path(conf_dict["dataPath"]),#platform independent path desc. (Windows vs. linux)
#        models=['DLEM'],
#        variables = Observables._fields + Drivers._fields
#    )

def download_my_TRENDY_output(conf_dict):
    gh.download_TRENDY_output(
        username=conf_dict["username"],
        password=conf_dict["password"],
        dataPath=Path(conf_dict["dataPath"]),#platform independent path desc. (Windows vs. linux)
        models=['DLEM'],
        variables = Observables._fields + Drivers._fields
    )


def get_example_site_vars(dataPath):
    # pick up 1 site   
    s = slice(None, None, None)  # this is the same as :
    t = s, 50, 33  # [t] = [:,49,325]
    def f(tup):
        vn, fn = tup
        path = dataPath.joinpath(fn)
        # Read NetCDF data but only at the point where we want them 
        ds = nc.Dataset(str(path))
        if vn in ["npp", "rh"]:
            return ds.variables[vn][t]*86400
        else:
            return ds.variables[vn][t]

    o_names=[(f,"DLEM_S2_{}.nc".format(f)) for f in Observables._fields]
    d_names=[(f,"DLEM_S2_{}.nc".format(f)) for f in Drivers._fields]
    return (Observables(*map(f, o_names)),Drivers(*map(f,d_names)))


def get_globalmean_vars(dataPath):
    o_names=Observables._fields
    d_names=Drivers._fields
    names = o_names + d_names 


    def get_var(vn):
        path = dataPath.joinpath("DLEM_S2_{}.nc".format(vn))
        ds = nc.Dataset(str(path))
<<<<<<< HEAD
        #print(ds.variables)
        # access lat/long of netCDF file
        lats= ds.variables["lat"].__array__()
        lons= ds.variables["lon"].__array__()
        #scale fluxes vs pools
        if vn in ["npp", "rh"]:
            return gh.global_mean(lats,lons,ds.variables[vn].__array__())*86400
        else:
            return gh.global_mean(lats,lons,ds.variables[vn].__array__())
=======
        #scale fluxes vs pools
        return ds.variables[vn]
    
    # we first check if any of the arrays has a time lime containing nan values 
    # APART FROM values that are already masked by the fillvalue
    print("computing masks, this may take some minutes...")
    def f(name):
        print(name)
        return gh.get_nan_pixel_mask(get_var(name))

    masks=[ f(name)    for name in names ]
    # We compute the common mask so that it yields valid pixels for ALL variables 
    combined_mask= reduce(lambda acc,m: np.logical_or(acc,m),masks)
    print("computing means, this may also take some minutes...")

    def f(vn):
        path = dataPath.joinpath("DLEM_S2_{}.nc".format(vn))
        ds = nc.Dataset(str(path))
        vs=ds.variables
        lats= vs["lat"].__array__()
        lons= vs["lon"].__array__()
        print(vn)
        var=ds.variables[vn]
        gm=gh.global_mean_var(lats,lons,combined_mask,var)
        return gm * 86400 if vn in ["npp", "rh"] else gm
    
>>>>>>> 4ba9a3e0
    #map variables to data
    return (Observables(*map(f, o_names)),Drivers(*map(f,d_names)))


def make_StartVector(mvs):
    return namedtuple(
        "StartVector",
        [str(v) for v in mvs.get_StateVariableTuple()]+
        ["rh"]
    ) 


def make_iterator_sym(
        mvs,
        V_init,
        par_dict,
        func_dict,
        delta_t_val=1 # defaults to 1day timestep
    ):
    B_func, u_func = gh.make_B_u_funcs_2(mvs,par_dict,func_dict,delta_t_val)  
    sv=mvs.get_StateVariableTuple()
    n=len(sv)
    # build an array in the correct order of the StateVariables which in our case is already correct 
    # since V_init was built automatically but in case somebody handcrafted it and changed
    # the order later in the symbolic formulation....
    V_arr=np.array(
        [V_init.__getattribute__(str(v)) for v in sv]+
        [V_init.rh]
    ).reshape(n+1,1) #reshaping is neccessary for matmul (the @ in B @ X)

    numOutFluxesBySymbol={
        k:gh.numfunc(expr_cont, mvs, delta_t_val=delta_t_val, par_dict=par_dict, func_dict=func_dict) 
        for k,expr_cont in mvs.get_OutFluxesBySymbol().items()
    }
    
    def f(it,V):
        X = V[0:n]
        b = u_func(it,X)
        B = B_func(it,X)
        X_new = X + b + B @ X
        # we also compute the autotrophic and heterotrophic respiration in every (daily) timestep

        l=[
                numOutFluxesBySymbol[Symbol(k)](it,*X.reshape(n,))
                for k in ["C_aom1","C_aom2","C_smb1","C_smb2","C_smr","C_nom","C_dom","C_psom"] 
                if Symbol(k) in numOutFluxesBySymbol.keys()
        ]
        rh = np.array(l).sum()
        V_new = np.concatenate(
            (
                X_new.reshape(n,1),
                np.array([rh]).reshape(1,1)
            )
            , axis=0
        )
        return V_new
    return TimeStepIterator2(
        initial_values=V_arr,
        f=f,
    )


def make_param2res_sym(
        mvs,
        cpa: Constants,
        dvs: Drivers,
    ) -> Callable[[np.ndarray], np.ndarray]: 
    # To compute numeric solutions we will need to build and iterator 
    # as we did before. As it will need numeric values for all the parameters 
    # we will have to create a complete dictionary for all the symbols
    # exept those for the statevariables and time.
    # This set of symbols does not change during the mcmc procedure, since it only
    # depends on the symbolic model.
    # Therefore we create it outside the mcmc loop and bake the result into the 
    # param2res function.
    # The iterator does not care if they are estimated or not it only 
    # wants a dictionary containing key: value pairs for all
    # parameters that are not state variables or the symbol for time
    srm=mvs.get_SmoothReservoirModel()
    model_par_dict_keys=srm.free_symbols.difference(
        [Symbol(str(mvs.get_TimeSymbol()))]+
        list(mvs.get_StateVariableTuple())
    )
    
    # Create namedtuple for initial values
    StartVector=make_StartVector(mvs)
    
    # the time dependent driver function for gpp does not change with the estimated parameters
    # so its enough to define it once as in our test
    def npp_func(day):
        month=gh.day_2_month_index(day)
        return dvs.npp[month]   # kg/m2/s kg/m2/day
    
    def param2res(pa):
        epa=EstimatedParameters(*pa)
        # create a startvector for the iterator from both estimated and fixed parameters 
        # The order is important and corresponds to the order of the statevariables
        # Our namedtuple StartVector takes care of this
         # Parameter dictionary for the iterator
        apa = {**cpa._asdict(),**epa._asdict()}
        model_par_dict = {
            Symbol(k):v for k,v in apa.items()
            if Symbol(k) in model_par_dict_keys
        }
        
        # Create a startvector for the iterator 
        V_init = StartVector(
            C_leaf = apa['C_leaf_0'],
            C_wood = apa['C_wood_0'],
            C_root = apa['cVeg_0'] - (
                apa['C_leaf_0'] + 
                apa['C_wood_0']
            ),
            C_aom1 = apa['C_aom1_0'],
            C_aom2 = apa['cLitter_0'] - apa['C_aom1_0'],
            C_smb1 = apa['C_smb1_0'],
            C_smb2 = apa['C_smb2_0'],
            C_smr = apa['C_smr_0'],
            C_nom = apa['C_nom_0'],
            C_dom = apa['C_dom_0'],
            C_psom = apa['cSoil_0'] - (
                apa['C_smb1_0'] +
                apa['C_smb2_0'] +
                apa['C_smr_0'] +
                apa['C_nom_0'] +
                apa['C_dom_0'] 
            ),
            rh = apa['rh_0']
        )

        # Beside the par_dict the iterator also needs the python functions to replace the symbolic ones with
        # our fake xi_func could of course be defined outside of param2res but in general it
        # could be build from estimated parameters and would have to live here...
        def xi_func(day):
            return 1.0 # preliminary fake for lack of better data... 
    
        func_dict={
            'NPP':npp_func,
             'xi':xi_func
        }
        
        delta_t_val=15
        it_sym = make_iterator_sym(
            mvs,
            V_init=V_init,
            par_dict=model_par_dict,
            func_dict=func_dict,
            delta_t_val=delta_t_val
        )
        
        def cVegF(V):
            return float(V.C_leaf+V.C_wood+V.C_root)
        
        def cLitF(V):
            return float(V.C_aom1+V.C_aom2)
        
        def cSoilF(V): 
            return float(V.C_smb1+V.C_smb2+V.C_smr+V.C_nom+V.C_dom+V.C_psom)
        
        # Now that we have the iterator we can start to compute.
        # the first thing to notice is that we don't need to store all daily values,
        # since the observations are recorded monthly while our iterator has a
        # daily timestep.
        # - for the pool contents we only need to record the last day of the month
        # - for the respiration(s) ra and rh we have to sum up the daily values 
        #   over a month
        # 
        nyears = int(cpa.number_of_years)
        #empty arrays for saving data
        cVeg_arr=np.zeros(nyears)
        cLit_arr=np.zeros(nyears)
        cSoil_arr=np.zeros(nyears)
        rh_arr=np.zeros(nyears*12)

        #constants for forward simulation                   
        im = 0
        dpm = 30
        steps_per_month=int(dpm/delta_t_val)
        steps_per_year=int((dpm/delta_t_val)*12)
        
        #forward sim
        for y in range(nyears):
            cVeg_avg= 0  
            cSoil_avg = 0
            cLit_avg = 0
            for m in range(12): 
                rh_avg = 0
                for d in range(steps_per_month):    
                    V = StartVector(*it_sym.__next__())                  
                    rh_avg += V.rh
                    cVeg_avg += cVegF(V)
                    cLit_avg += cLitF(V)
                    cSoil_avg += cSoilF(V)
                rh_arr[im] = rh_avg/steps_per_month
                im += 1
            cVeg_arr[y] = cVeg_avg/steps_per_year
            cLit_arr[y] = cLit_avg/steps_per_year
            cSoil_arr[y] = cSoil_avg/steps_per_year
            #if y == 100:
            #    print(V)
        return Observables(
            cVeg = cVeg_arr,
            cLitter = cLit_arr,
            cSoil = cSoil_arr,
            rh = rh_arr)
    return param2res


def make_param_filter_func(
        c_max: EstimatedParameters,
        c_min: EstimatedParameters 
        ) -> Callable[[np.ndarray], bool]:

    # find position of beta_leaf and beta_wood
    beta_leaf_ind=EstimatedParameters._fields.index("beta_leaf")
    beta_wood_ind=EstimatedParameters._fields.index("beta_wood")

    def isQualified(c):
        beta_leaf_ind
        cond1 =  (c >= c_min).all() 
        cond2 =  (c <= c_max).all() 
        cond3 =  c[beta_leaf_ind]+c[beta_wood_ind] <=1  
        return (cond1 and cond2 and cond3)
    return isQualified


def make_weighted_cost_func(
        obs: Observables
    ) -> Callable[[Observables],np.float64]:
    
    # Define cost function 
    def costfunction(out_simu: Observables) -> np.float64:
   
        #calculate costs for each data stream
        J_obj1 = (100/obs.cVeg.shape[0]) * np.sum((out_simu.cVeg - obs.cVeg)**2, axis=0) / (obs.cVeg.mean(axis=0)**2)
        J_obj2 = (100/obs.cLitter.shape[0]) * np.sum((out_simu.cLitter -  obs.cLitter)**2, axis=0) / (obs.cLitter.mean(axis=0)**2)
        J_obj3 = (100/obs.cSoil.shape[0]) * np.sum((out_simu.cSoil - obs.cSoil)**2, axis=0) / (obs.cSoil.mean(axis=0)**2)
        J_obj4 = (100/obs.rh.shape[0]) * np.sum((out_simu.rh - obs.rh)**2, axis=0) / (obs.rh.mean(axis=0)**2)
        
        # sum costs
        J_new = (J_obj1 + J_obj2 + J_obj3 + J_obj4)
        return J_new
    return costfunction<|MERGE_RESOLUTION|>--- conflicted
+++ resolved
@@ -142,17 +142,6 @@
     def get_var(vn):
         path = dataPath.joinpath("DLEM_S2_{}.nc".format(vn))
         ds = nc.Dataset(str(path))
-<<<<<<< HEAD
-        #print(ds.variables)
-        # access lat/long of netCDF file
-        lats= ds.variables["lat"].__array__()
-        lons= ds.variables["lon"].__array__()
-        #scale fluxes vs pools
-        if vn in ["npp", "rh"]:
-            return gh.global_mean(lats,lons,ds.variables[vn].__array__())*86400
-        else:
-            return gh.global_mean(lats,lons,ds.variables[vn].__array__())
-=======
         #scale fluxes vs pools
         return ds.variables[vn]
     
@@ -178,11 +167,8 @@
         var=ds.variables[vn]
         gm=gh.global_mean_var(lats,lons,combined_mask,var)
         return gm * 86400 if vn in ["npp", "rh"] else gm
-    
->>>>>>> 4ba9a3e0
     #map variables to data
     return (Observables(*map(f, o_names)),Drivers(*map(f,d_names)))
-
 
 def make_StartVector(mvs):
     return namedtuple(
