<<<<<<< HEAD
=======
# ---
# jupyter:
#   jupytext:
#     formats: py:light
#     text_representation:
#       extension: .py
#       format_name: light
#       format_version: '1.5'
#       jupytext_version: 1.9.1
#   kernelspec:
#     display_name: Python 3
#     language: python
#     name: python3
# ---

>>>>>>> d70fcb9e
from IPython.display import HTML

display(HTML("<style>.container { width:100% !important; }</style>"))

# %load_ext autoreload
# %autoreload 2
import bgc_md2.helper as h

model_inspection = h.MvarSetInspectionBox()

<<<<<<< HEAD
model_list = h.ModelListGridBox(
    inspection_box=model_inspection,
    explicit_exclude_models=frozenset({'CARDAMOM'})
)
=======
model_list = h.ModelListGridBox(inspection_box=model_inspection)
>>>>>>> d70fcb9e
model_list

model_inspection

<<<<<<< HEAD
model_list.inspect_mvs(model_list.names[0])
=======
model_list.inspect_mvs(model_list.names[0])

# # Some alternatives to create html an markdown programmatically
#
>>>>>>> d70fcb9e
<|MERGE_RESOLUTION|>--- conflicted
+++ resolved
@@ -1,5 +1,3 @@
-<<<<<<< HEAD
-=======
 # ---
 # jupyter:
 #   jupytext:
@@ -15,7 +13,6 @@
 #     name: python3
 # ---
 
->>>>>>> d70fcb9e
 from IPython.display import HTML
 
 display(HTML("<style>.container { width:100% !important; }</style>"))
@@ -26,23 +23,12 @@
 
 model_inspection = h.MvarSetInspectionBox()
 
-<<<<<<< HEAD
 model_list = h.ModelListGridBox(
     inspection_box=model_inspection,
     explicit_exclude_models=frozenset({'CARDAMOM'})
 )
-=======
-model_list = h.ModelListGridBox(inspection_box=model_inspection)
->>>>>>> d70fcb9e
 model_list
 
 model_inspection
 
-<<<<<<< HEAD
-model_list.inspect_mvs(model_list.names[0])
-=======
-model_list.inspect_mvs(model_list.names[0])
-
-# # Some alternatives to create html an markdown programmatically
-#
->>>>>>> d70fcb9e
+model_list.inspect_mvs(model_list.names[0])